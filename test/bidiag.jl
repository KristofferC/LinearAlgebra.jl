# This file is a part of Julia. License is MIT: https://julialang.org/license

module TestBidiagonal

using Test, LinearAlgebra, Random
using LinearAlgebra: BlasReal, BlasFloat

const BASE_TEST_PATH = joinpath(Sys.BINDIR, "..", "share", "julia", "test")

isdefined(Main, :Quaternions) || @eval Main include(joinpath($(BASE_TEST_PATH), "testhelpers", "Quaternions.jl"))
using .Main.Quaternions

isdefined(Main, :InfiniteArrays) || @eval Main include(joinpath($(BASE_TEST_PATH), "testhelpers", "InfiniteArrays.jl"))
using .Main.InfiniteArrays

isdefined(Main, :FillArrays) || @eval Main include(joinpath($(BASE_TEST_PATH), "testhelpers", "FillArrays.jl"))
using .Main.FillArrays

isdefined(Main, :OffsetArrays) || @eval Main include(joinpath($(BASE_TEST_PATH), "testhelpers", "OffsetArrays.jl"))
using .Main.OffsetArrays

isdefined(Main, :SizedArrays) || @eval Main include(joinpath($(BASE_TEST_PATH), "testhelpers", "SizedArrays.jl"))
using .Main.SizedArrays

include("testutils.jl") # test_approx_eq_modphase

n = 10 #Size of test matrix
Random.seed!(1)

@testset for relty in (Int, Float32, Float64, BigFloat), elty in (relty, Complex{relty})
    if relty <: AbstractFloat
        dv = convert(Vector{elty}, randn(n))
        ev = convert(Vector{elty}, randn(n-1))
        if (elty <: Complex)
            dv += im*convert(Vector{elty}, randn(n))
            ev += im*convert(Vector{elty}, randn(n-1))
        end
    elseif relty <: Integer
        dv = convert(Vector{elty}, rand(1:10, n))
        ev = convert(Vector{elty}, rand(1:10, n-1))
        if (elty <: Complex)
            dv += im*convert(Vector{elty}, rand(1:10, n))
            ev += im*convert(Vector{elty}, rand(1:10, n-1))
        end
    end
    dv0 = zeros(elty, 0)
    ev0 = zeros(elty, 0)

    @testset "Constructors" begin
        for (x, y) in ((dv0, ev0), (dv, ev), (GenericArray(dv), GenericArray(ev)))
            # from vectors
            ubd = Bidiagonal(x, y, :U)
            lbd = Bidiagonal(x, y, :L)
            @test ubd != lbd || x === dv0
            @test ubd.dv === x
            @test lbd.ev === y
            @test_throws ArgumentError Bidiagonal(x, y, :R)
            @test_throws ArgumentError Bidiagonal(x, y, 'R')
            x == dv0 || @test_throws DimensionMismatch Bidiagonal(x, x, :U)
            @test_throws MethodError Bidiagonal(x, y)
            # from matrix
            @test Bidiagonal(ubd, :U) == Bidiagonal(Matrix(ubd), :U) == ubd
            @test Bidiagonal(lbd, :L) == Bidiagonal(Matrix(lbd), :L) == lbd
            # from its own type
            @test typeof(ubd)(ubd) === ubd
            @test typeof(lbd)(lbd) === lbd
        end
        @test eltype(Bidiagonal{elty}([1,2,3,4], [1.0f0,2.0f0,3.0f0], :U)) == elty
        @test eltype(Bidiagonal([1,2,3,4], [1.0f0,2.0f0,3.0f0], :U)) == Float32 # promotion test
        @test isa(Bidiagonal{elty,Vector{elty}}(GenericArray(dv), ev, :U), Bidiagonal{elty,Vector{elty}})
        @test_throws MethodError Bidiagonal(dv, GenericArray(ev), :U)
        @test_throws MethodError Bidiagonal(GenericArray(dv), ev, :U)
        BI = Bidiagonal([1,2,3,4], [1,2,3], :U)
        @test Bidiagonal(BI) === BI
        @test isa(Bidiagonal{elty}(BI), Bidiagonal{elty})
    end

    @testset "getindex, setindex!, size, and similar" begin
        ubd = Bidiagonal(dv, ev, :U)
        lbd = Bidiagonal(dv, ev, :L)
        # bidiagonal getindex / upper & lower
        @test_throws BoundsError ubd[n + 1, 1]
        @test_throws BoundsError ubd[1, n + 1]
        @test ubd[2, 2] == dv[2]
        # bidiagonal getindex / upper
        @test ubd[2, 3] == ev[2]
        @test iszero(ubd[3, 2])
        # bidiagonal getindex / lower
        @test lbd[3, 2] == ev[2]
        @test iszero(lbd[2, 3])
        # bidiagonal setindex! / upper
        cubd = copy(ubd)
        @test_throws ArgumentError ubd[2, 1] = 1
        @test_throws ArgumentError ubd[3, 1] = 1
        @test (cubd[2, 1] = 0; cubd == ubd)
        @test ((cubd[1, 2] = 10) == 10; cubd[1, 2] == 10)
        # bidiagonal setindex! / lower
        clbd = copy(lbd)
        @test_throws ArgumentError lbd[1, 2] = 1
        @test_throws ArgumentError lbd[1, 3] = 1
        @test (clbd[1, 2] = 0; clbd == lbd)
        @test ((clbd[2, 1] = 10) == 10; clbd[2, 1] == 10)
        # bidiagonal setindex! / upper & lower
        @test_throws BoundsError ubd[n + 1, 1] = 1
        @test_throws BoundsError ubd[1, n + 1] = 1
        @test ((cubd[2, 2] = 10) == 10; cubd[2, 2] == 10)
        # bidiagonal size
        @test_throws BoundsError size(ubd, 0)
        @test size(ubd, 1) == size(ubd, 2) == n
        @test size(ubd, 3) == 1
        # bidiagonal similar
        @test isa(similar(ubd), Bidiagonal{elty})
        @test similar(ubd).uplo == ubd.uplo
        @test isa(similar(ubd, Int), Bidiagonal{Int})
        @test similar(ubd, Int).uplo == ubd.uplo
        @test isa(similar(ubd, (3, 2)), Matrix)
        @test isa(similar(ubd, Int, (3, 2)), Matrix{Int})

        # setindex! when off diagonal is zero bug
        Bu = Bidiagonal(rand(elty, 10), zeros(elty, 9), 'U')
        Bl = Bidiagonal(rand(elty, 10), zeros(elty, 9), 'L')
        @test_throws ArgumentError Bu[5, 4] = 1
        @test_throws ArgumentError Bl[4, 5] = 1

        # setindex should return the destination
        @test setindex!(ubd, 1, 1, 1) === ubd
    end

    @testset "isstored" begin
        ubd = Bidiagonal(dv, ev, :U)
        lbd = Bidiagonal(dv, ev, :L)
        # bidiagonal isstored / upper & lower
        @test_throws BoundsError Base.isstored(ubd, n + 1, 1)
        @test_throws BoundsError Base.isstored(ubd, 1, n + 1)
        @test Base.isstored(ubd, 2, 2)
        # bidiagonal isstored / upper
        @test Base.isstored(ubd, 2, 3)
        @test !Base.isstored(ubd, 3, 2)
        # bidiagonal isstored / lower
        @test Base.isstored(lbd, 3, 2)
        @test !Base.isstored(lbd, 2, 3)
    end

    @testset "show" begin
        BD = Bidiagonal(dv, ev, :U)
        @test sprint(show,BD) == "Bidiagonal($(repr(dv)), $(repr(ev)), :U)"
        BD = Bidiagonal(dv,ev,:L)
        @test sprint(show,BD) == "Bidiagonal($(repr(dv)), $(repr(ev)), :L)"
    end

    @testset for uplo in (:U, :L)
        T = Bidiagonal(dv, ev, uplo)

        @testset "Constructor and basic properties" begin
            @test size(T, 1) == size(T, 2) == n
            @test size(T) == (n, n)
            @test Array(T) == diagm(0 => dv, (uplo === :U ? 1 : -1) => ev)
            @test Bidiagonal(Array(T), uplo) == T
            @test big.(T) == T
            @test Array(abs.(T)) == abs.(diagm(0 => dv, (uplo === :U ? 1 : -1) => ev))
            @test Array(real(T)) == real(diagm(0 => dv, (uplo === :U ? 1 : -1) => ev))
            @test Array(imag(T)) == imag(diagm(0 => dv, (uplo === :U ? 1 : -1) => ev))
        end

        @testset for func in (conj, transpose, adjoint)
            @test func(func(T)) == T
            if func ∈ (transpose, adjoint)
                @test func(func(T)) === T
            end
        end

        @testset "permutedims(::Bidiagonal)" begin
            @test permutedims(permutedims(T)) === T
            @test permutedims(T) == transpose.(transpose(T))
            @test permutedims(T, [1, 2]) === T
            @test permutedims(T, (2, 1)) == permutedims(T)
        end

        @testset "triu and tril" begin
            zerosdv = zeros(elty, length(dv))
            zerosev = zeros(elty, length(ev))
            bidiagcopy(dv, ev, uplo) = Bidiagonal(copy(dv), copy(ev), uplo)

            @test istril(Bidiagonal(dv,ev,:L))
            @test istril(Bidiagonal(dv,ev,:L), 1)
            @test !istril(Bidiagonal(dv,ev,:L), -1)
            @test istril(Bidiagonal(zerosdv,ev,:L), -1)
            @test !istril(Bidiagonal(zerosdv,ev,:L), -2)
            @test istril(Bidiagonal(zerosdv,zerosev,:L), -2)
            @test !istril(Bidiagonal(dv,ev,:U))
            @test istril(Bidiagonal(dv,ev,:U), 1)
            @test !istril(Bidiagonal(dv,ev,:U), -1)
            @test !istril(Bidiagonal(zerosdv,ev,:U), -1)
            @test istril(Bidiagonal(zerosdv,zerosev,:U), -1)
            @test tril!(bidiagcopy(dv,ev,:U),-1) == Bidiagonal(zerosdv,zerosev,:U)
            @test tril!(bidiagcopy(dv,ev,:L),-1) == Bidiagonal(zerosdv,ev,:L)
            @test tril!(bidiagcopy(dv,ev,:U),-2) == Bidiagonal(zerosdv,zerosev,:U)
            @test tril!(bidiagcopy(dv,ev,:L),-2) == Bidiagonal(zerosdv,zerosev,:L)
            @test tril!(bidiagcopy(dv,ev,:U),1)  == Bidiagonal(dv,ev,:U)
            @test tril!(bidiagcopy(dv,ev,:L),1)  == Bidiagonal(dv,ev,:L)
            @test tril!(bidiagcopy(dv,ev,:U))    == Bidiagonal(dv,zerosev,:U)
            @test tril!(bidiagcopy(dv,ev,:L))    == Bidiagonal(dv,ev,:L)
            @test_throws ArgumentError tril!(bidiagcopy(dv, ev, :U), -n - 2)
            @test_throws ArgumentError tril!(bidiagcopy(dv, ev, :U), n)

            @test istriu(Bidiagonal(dv,ev,:U))
            @test istriu(Bidiagonal(dv,ev,:U), -1)
            @test !istriu(Bidiagonal(dv,ev,:U), 1)
            @test istriu(Bidiagonal(zerosdv,ev,:U), 1)
            @test !istriu(Bidiagonal(zerosdv,ev,:U), 2)
            @test istriu(Bidiagonal(zerosdv,zerosev,:U), 2)
            @test !istriu(Bidiagonal(dv,ev,:L))
            @test istriu(Bidiagonal(dv,ev,:L), -1)
            @test !istriu(Bidiagonal(dv,ev,:L), 1)
            @test !istriu(Bidiagonal(zerosdv,ev,:L), 1)
            @test istriu(Bidiagonal(zerosdv,zerosev,:L), 1)
            @test triu!(bidiagcopy(dv,ev,:L),1)  == Bidiagonal(zerosdv,zerosev,:L)
            @test triu!(bidiagcopy(dv,ev,:U),1)  == Bidiagonal(zerosdv,ev,:U)
            @test triu!(bidiagcopy(dv,ev,:U),2)  == Bidiagonal(zerosdv,zerosev,:U)
            @test triu!(bidiagcopy(dv,ev,:L),2)  == Bidiagonal(zerosdv,zerosev,:L)
            @test triu!(bidiagcopy(dv,ev,:U),-1) == Bidiagonal(dv,ev,:U)
            @test triu!(bidiagcopy(dv,ev,:L),-1) == Bidiagonal(dv,ev,:L)
            @test triu!(bidiagcopy(dv,ev,:L))    == Bidiagonal(dv,zerosev,:L)
            @test triu!(bidiagcopy(dv,ev,:U))    == Bidiagonal(dv,ev,:U)
            @test_throws ArgumentError triu!(bidiagcopy(dv, ev, :U), -n)
            @test_throws ArgumentError triu!(bidiagcopy(dv, ev, :U), n + 2)
            @test !isdiag(Bidiagonal(dv,ev,:U))
            @test !isdiag(Bidiagonal(dv,ev,:L))
            @test isdiag(Bidiagonal(dv,zerosev,:U))
            @test isdiag(Bidiagonal(dv,zerosev,:L))
        end

        @testset "iszero and isone" begin
            for uplo in (:U, :L)
                BDzero = Bidiagonal(zeros(elty, 10), zeros(elty, 9), uplo)
                BDone = Bidiagonal(ones(elty, 10), zeros(elty, 9), uplo)
                BDmix = Bidiagonal(zeros(elty, 10), zeros(elty, 9), uplo)
                BDmix[end,end] = one(elty)

                @test iszero(BDzero)
                @test !isone(BDzero)
                @test !iszero(BDone)
                @test isone(BDone)
                @test !iszero(BDmix)
                @test !isone(BDmix)
            end
        end

        @testset "trace" begin
            for uplo in (:U, :L)
                B = Bidiagonal(dv, ev, uplo)
                if relty <: Integer
                    @test tr(B) == tr(Matrix(B))
                else
                    @test tr(B) ≈ tr(Matrix(B)) rtol=2eps(relty)
                end
            end
        end

        Tfull = Array(T)
        @testset "Linear solves" begin
            if relty <: AbstractFloat
                c = convert(Matrix{elty}, randn(n,n))
                b = convert(Matrix{elty}, randn(n, 2))
                if (elty <: Complex)
                    b += im*convert(Matrix{elty}, randn(n, 2))
                end
            elseif relty <: Integer
                c = convert(Matrix{elty}, rand(1:10, n, n))
                b = convert(Matrix{elty}, rand(1:10, n, 2))
                if (elty <: Complex)
                    b += im*convert(Matrix{elty}, rand(1:10, n, 2))
                end
            end
            condT = cond(map(ComplexF64,Tfull))
            promty = typeof((zero(relty)*zero(relty) + zero(relty)*zero(relty))/one(relty))
            if relty != BigFloat
                x = transpose(T)\transpose(c)
                tx = transpose(Tfull) \ transpose(c)
                elty <: AbstractFloat && @test norm(x-tx,Inf) <= 4*condT*max(eps()*norm(tx,Inf), eps(promty)*norm(x,Inf))
                @test_throws DimensionMismatch transpose(T)\transpose(b)
                x = T'\copy(transpose(c))
                tx = Tfull'\copy(transpose(c))
                @test norm(x-tx,Inf) <= 4*condT*max(eps()*norm(tx,Inf), eps(promty)*norm(x,Inf))
                @test_throws DimensionMismatch T'\copy(transpose(b))
                x = T\transpose(c)
                tx = Tfull\transpose(c)
                @test norm(x-tx,Inf) <= 4*condT*max(eps()*norm(tx,Inf), eps(promty)*norm(x,Inf))
                @test_throws DimensionMismatch T\transpose(b)
            end
            offsizemat = Matrix{elty}(undef, n+1, 2)
            @test_throws DimensionMismatch T \ offsizemat
            @test_throws DimensionMismatch transpose(T) \ offsizemat
            @test_throws DimensionMismatch T' \ offsizemat

            if elty <: BigFloat
                @test_throws SingularException ldiv!(Bidiagonal(zeros(elty, n), ones(elty, n-1), :U), rand(elty, n))
                @test_throws SingularException ldiv!(Bidiagonal(zeros(elty, n), ones(elty, n-1), :L), rand(elty, n))
            end
            let bb = b, cc = c
                for atype in ("Array", "SubArray")
                    if atype == "Array"
                        b = bb
                        c = cc
                    else
                        b = view(bb, 1:n)
                        c = view(cc, 1:n, 1:2)
                    end
                end
                x = T \ b
                tx = Tfull \ b
                @test_throws DimensionMismatch ldiv!(T, Vector{elty}(undef, n+1))
                @test norm(x-tx,Inf) <= 4*condT*max(eps()*norm(tx,Inf), eps(promty)*norm(x,Inf))
                x = transpose(T) \ b
                tx = transpose(Tfull) \ b
                @test norm(x-tx,Inf) <= 4*condT*max(eps()*norm(tx,Inf), eps(promty)*norm(x,Inf))
                x = copy(transpose(b)) / T
                tx = copy(transpose(b)) / Tfull
                @test_throws DimensionMismatch rdiv!(Matrix{elty}(undef, 1, n+1), T)
                @test norm(x-tx,Inf) <= 4*condT*max(eps()*norm(tx,Inf), eps(promty)*norm(x,Inf))
                x = copy(transpose(b)) / transpose(T)
                tx = copy(transpose(b)) / transpose(Tfull)
                @test norm(x-tx,Inf) <= 4*condT*max(eps()*norm(tx,Inf), eps(promty)*norm(x,Inf))
                @testset "Generic Mat-vec ops" begin
                    @test T*b ≈ Tfull*b
                    @test T'*b ≈ Tfull'*b
                    if relty != BigFloat # not supported by pivoted QR
                        @test T/b' ≈ Tfull/b'
                    end
                end
            end
            zdv = Vector{elty}(undef, 0)
            zev = Vector{elty}(undef, 0)
            zA  = Bidiagonal(zdv, zev, :U)
            zb  = Vector{elty}(undef, 0)
            @test ldiv!(zA, zb) === zb
            @testset "linear solves with abstract matrices" begin
                diag = b[:,1]
                D = Diagonal(diag)
                x = T \ D
                tx = Tfull \ D
                @test norm(x-tx,Inf) <= 4*condT*max(eps()*norm(tx,Inf), eps(promty)*norm(x,Inf))
                x = D / T
                tx = D / Tfull
                @test norm(x-tx,Inf) <= 4*condT*max(eps()*norm(tx,Inf), eps(promty)*norm(x,Inf))
                x = transpose(T) \ D
                tx = transpose(Tfull) \ D
                @test norm(x-tx,Inf) <= 4*condT*max(eps()*norm(tx,Inf), eps(promty)*norm(x,Inf))
                x = D / transpose(T)
                tx = D / transpose(Tfull)
                @test norm(x-tx,Inf) <= 4*condT*max(eps()*norm(tx,Inf), eps(promty)*norm(x,Inf))
            end
            @testset "Specialized multiplication/division" begin
                function _bidiagdivmultest(T,
                        x,
                        typemul=T.uplo == 'U' ? UpperTriangular : Matrix,
                        typediv=T.uplo == 'U' ? UpperTriangular : Matrix,
                        typediv2=T.uplo == 'U' ? UpperTriangular : Matrix)
                    TM = Matrix(T)
                    @test (T*x)::typemul ≈ TM*x
                    @test (x*T)::typemul ≈ x*TM
                    @test (x\T)::typediv ≈ x\TM
                    @test (T/x)::typediv ≈ TM/x
                    if !isa(x, Number)
                        @test Array((T\x)::typediv2) ≈ Array(TM\x)
                        @test Array((x/T)::typediv2) ≈ Array(x/TM)
                    end
                    return nothing
                end
                A = Matrix(T)
                t = T
                _bidiagdivmultest(t, 5, Bidiagonal, Bidiagonal)
                _bidiagdivmultest(t, 5I, Bidiagonal, Bidiagonal, t.uplo == 'U' ? UpperTriangular : LowerTriangular)
                _bidiagdivmultest(t, Diagonal(dv), Bidiagonal, Bidiagonal, t.uplo == 'U' ? UpperTriangular : LowerTriangular)
                _bidiagdivmultest(t, UpperTriangular(A))
                _bidiagdivmultest(t, UnitUpperTriangular(A))
                _bidiagdivmultest(t, LowerTriangular(A), t.uplo == 'L' ? LowerTriangular : Matrix, t.uplo == 'L' ? LowerTriangular : Matrix, t.uplo == 'L' ? LowerTriangular : Matrix)
                _bidiagdivmultest(t, UnitLowerTriangular(A), t.uplo == 'L' ? LowerTriangular : Matrix, t.uplo == 'L' ? LowerTriangular : Matrix, t.uplo == 'L' ? LowerTriangular : Matrix)
                _bidiagdivmultest(t, Bidiagonal(dv, ev, :U), Matrix, Matrix, Matrix)
                _bidiagdivmultest(t, Bidiagonal(dv, ev, :L), Matrix, Matrix, Matrix)
            end
        end

        if elty <: BlasReal
            @testset "$f" for f in (floor, trunc, round, ceil)
                @test (f.(Int, T))::Bidiagonal == Bidiagonal(f.(Int, T.dv), f.(Int, T.ev), T.uplo)
                @test (f.(T))::Bidiagonal == Bidiagonal(f.(T.dv), f.(T.ev), T.uplo)
            end
        end

        @testset "diag" begin
            @test (@inferred diag(T))::typeof(dv) == dv
            @test (@inferred diag(T, uplo === :U ? 1 : -1))::typeof(dv) == ev
            @test (@inferred diag(T,2))::typeof(dv) == zeros(elty, n-2)
            @test isempty(@inferred diag(T, -n - 1))
            @test isempty(@inferred diag(T,  n + 1))
            # test diag with another wrapped vector type
            gdv, gev = GenericArray(dv), GenericArray(ev)
            G = Bidiagonal(gdv, gev, uplo)
            @test (@inferred diag(G))::typeof(gdv) == gdv
            @test (@inferred diag(G, uplo === :U ? 1 : -1))::typeof(gdv) == gev
            @test (@inferred diag(G,2))::typeof(gdv) == GenericArray(zeros(elty, n-2))
        end

        @testset "Eigensystems" begin
            if relty <: AbstractFloat
                d1, v1 = eigen(T)
                d2, v2 = eigen(map(elty<:Complex ? ComplexF64 : Float64,Tfull), sortby=nothing)
                @test (uplo === :U ? d1 : reverse(d1)) ≈ d2
                if elty <: Real
                    test_approx_eq_modphase(v1, uplo === :U ? v2 : v2[:,n:-1:1])
                end
            end
        end

        @testset "Singular systems" begin
            if (elty <: BlasReal)
                @test AbstractArray(svd(T)) ≈ AbstractArray(svd!(copy(Tfull)))
                @test svdvals(Tfull) ≈ svdvals(T)
                u1, d1, v1 = svd(Tfull)
                u2, d2, v2 = svd(T)
                @test d1 ≈ d2
                if elty <: Real
                    test_approx_eq_modphase(u1, u2)
                    test_approx_eq_modphase(copy(v1), copy(v2))
                end
                @test 0 ≈ norm(u2*Diagonal(d2)*v2'-Tfull) atol=n*max(n^2*eps(relty),norm(u1*Diagonal(d1)*v1'-Tfull))
                @inferred svdvals(T)
                @inferred svd(T)
            end
        end

        @testset "Binary operations" begin
            @test -T == Bidiagonal(-T.dv,-T.ev,T.uplo)
            @test convert(elty,-1.0) * T == Bidiagonal(-T.dv,-T.ev,T.uplo)
            @test T / convert(elty,-1.0) == Bidiagonal(-T.dv,-T.ev,T.uplo)
            @test T * convert(elty,-1.0) == Bidiagonal(-T.dv,-T.ev,T.uplo)
            @testset for uplo2 in (:U, :L)
                dv = convert(Vector{elty}, relty <: AbstractFloat ? randn(n) : rand(1:10, n))
                ev = convert(Vector{elty}, relty <: AbstractFloat ? randn(n-1) : rand(1:10, n-1))
                T2 = Bidiagonal(dv, ev, uplo2)
                Tfull2 = Array(T2)
                for op in (+, -, *)
                    @test Array(op(T, T2)) ≈ op(Tfull, Tfull2)
                end
                A = kron(T.dv, T.dv')
                @test T * A ≈ lmul!(T, copy(A))
                @test A * T ≈ rmul!(copy(A), T)
            end
            # test pass-through of mul! for SymTridiagonal*Bidiagonal
            TriSym = SymTridiagonal(T.dv, T.ev)
            @test Array(TriSym*T) ≈ Array(TriSym)*Array(T)
            # test pass-through of mul! for AbstractTriangular*Bidiagonal
            Tri = UpperTriangular(diagm(1 => T.ev))
            Dia = Diagonal(T.dv)
            @test Array(Tri*T) ≈ Array(Tri)*Array(T) ≈ rmul!(copy(Tri), T)
            @test Array(T*Tri) ≈ Array(T)*Array(Tri) ≈ lmul!(T, copy(Tri))
            # test mul! itself for these types
            for AA in (Tri, Dia)
                for f in (identity, transpose, adjoint)
                    C = rand(elty, n, n)
                    D = copy(C) + 2.0 * Array(f(AA) * T)
                    mul!(C, f(AA), T, 2.0, 1.0) ≈ D
                end
            end
            # test mul! for BiTrySym * adjoint/transpose AbstractMat
            for f in (identity, transpose, adjoint)
                C = relty == Int ? rand(float(elty), n, n) : rand(elty, n, n)
                B = rand(elty, n, n)
                D = C + 2.0 * Array(T*f(B))
                @test mul!(C, T, f(B), 2.0, 1.0) ≈ D
                @test lmul!(T, copy(f(B))) ≈ T * f(B)
                @test rmul!(copy(f(B)), T) ≈ f(B) * T
            end

            # Issue #31870
            # Bi/Tri/Sym times Diagonal
            Diag = Diagonal(rand(elty, 10))
            BidiagU = Bidiagonal(rand(elty, 10), rand(elty, 9), 'U')
            BidiagL = Bidiagonal(rand(elty, 10), rand(elty, 9), 'L')
            Tridiag = Tridiagonal(rand(elty, 9), rand(elty, 10), rand(elty, 9))
            SymTri = SymTridiagonal(rand(elty, 10), rand(elty, 9))

            mats = Any[Diag, BidiagU, BidiagL, Tridiag, SymTri]
            for a in mats
                for b in mats
                    @test a*b ≈ Matrix(a)*Matrix(b)
                end
            end

            @test typeof(BidiagU*Diag) <: Bidiagonal
            @test typeof(BidiagL*Diag) <: Bidiagonal
            @test typeof(Tridiag*Diag) <: Tridiagonal
            @test typeof(SymTri*Diag)  <: Tridiagonal

            @test typeof(BidiagU*Diag) <: Bidiagonal
            @test typeof(Diag*BidiagL) <: Bidiagonal
            @test typeof(Diag*Tridiag) <: Tridiagonal
            @test typeof(Diag*SymTri)  <: Tridiagonal
        end

        @test inv(T)*Tfull ≈ Matrix(I, n, n)
        @test factorize(T) === T
    end
    BD = Bidiagonal(dv, ev, :U)
    @test Matrix{ComplexF64}(BD) == BD
end

# Issue 10742 and similar
let A = Bidiagonal([1,2,3], [0,0], :U)
    @test istril(A)
    @test isdiag(A)
end

# test construct from range
@test Bidiagonal(1:3, 1:2, :U) == [1 1 0; 0 2 2; 0 0 3]

@testset "promote_rule" begin
    A = Bidiagonal(fill(1f0,10),fill(1f0,9),:U)
    B = rand(Float64,10,10)
    C = Tridiagonal(rand(Float64,9),rand(Float64,10),rand(Float64,9))
    @test promote_rule(Matrix{Float64}, Bidiagonal{Float64}) == Matrix{Float64}
    @test promote(B,A) == (B, convert(Matrix{Float64}, A))
    @test promote(B,A) isa Tuple{Matrix{Float64}, Matrix{Float64}}
    @test promote(C,A) == (C,Tridiagonal(zeros(Float64,9),convert(Vector{Float64},A.dv),convert(Vector{Float64},A.ev)))
    @test promote(C,A) isa Tuple{Tridiagonal, Tridiagonal}
end

using LinearAlgebra: fillstored!, UnitLowerTriangular
@testset "fill! and fillstored!" begin
    let # fillstored!
        A = Tridiagonal(randn(2), randn(3), randn(2))
        @test fillstored!(A, 3) == Tridiagonal([3, 3], [3, 3, 3], [3, 3])
        B = Bidiagonal(randn(3), randn(2), :U)
        @test fillstored!(B, 2) == Bidiagonal([2,2,2], [2,2], :U)
        S = SymTridiagonal(randn(3), randn(2))
        @test fillstored!(S, 1) == SymTridiagonal([1,1,1], [1,1])
        Ult = UnitLowerTriangular(randn(3,3))
        @test fillstored!(Ult, 3) == UnitLowerTriangular([1 0 0; 3 1 0; 3 3 1])
    end
    let # fill!(exotic, 0)
        exotic_arrays = Any[Tridiagonal(randn(3), randn(4), randn(3)),
        Bidiagonal(randn(3), randn(2), rand([:U,:L])),
        SymTridiagonal(randn(3), randn(2)),
        Diagonal(randn(5)),
        # LowerTriangular(randn(3,3)), # AbstractTriangular fill! deprecated, see below
        # UpperTriangular(randn(3,3)) # AbstractTriangular fill! deprecated, see below
        ]
        for A in exotic_arrays
            @test iszero(fill!(A, 0))
        end

        # Diagonal fill! is no longer deprecated. See #29780
        # AbstractTriangular fill! was defined as fillstored!,
        # not matching the general behavior of fill!, and so it has been deprecated.
        # In a future dev cycle, this fill! methods should probably be reintroduced
        # with behavior matching that of fill! for other structured matrix types.
        # In the interim, equivalently test fillstored! below
        @test iszero(fillstored!(Diagonal(fill(1, 3)), 0))
        @test iszero(fillstored!(LowerTriangular(fill(1, 3, 3)), 0))
        @test iszero(fillstored!(UpperTriangular(fill(1, 3, 3)), 0))
    end
    let # fill!(small, x)
        val = randn()
        b = Bidiagonal(randn(1,1), :U)
        st = SymTridiagonal(randn(1,1))
        d = Diagonal(rand(1))
        for x in (b, st, d)
            @test Array(fill!(x, val)) == fill!(Array(x), val)
        end
        b = Bidiagonal(randn(2,2), :U)
        st = SymTridiagonal(randn(3), randn(2))
        t = Tridiagonal(randn(3,3))
        d = Diagonal(rand(3))
        for x in (b, t, st, d)
            @test_throws ArgumentError fill!(x, val)
            @test Array(fill!(x, 0)) == fill!(Array(x), 0)
        end
    end
end

@testset "pathological promotion (#24707)" begin
    @test promote_type(Matrix{Int}, Bidiagonal{Tuple{S}} where S<:Integer) <: Matrix
    @test promote_type(Matrix{Tuple{T}} where T<:Integer, Bidiagonal{Tuple{S}} where S<:Integer) <: Matrix
    @test promote_type(Matrix{Tuple{T}} where T<:Integer, Bidiagonal{Int}) <: Matrix
    @test promote_type(Tridiagonal{Int}, Bidiagonal{Tuple{S}} where S<:Integer) <: Tridiagonal
    @test promote_type(Tridiagonal{Tuple{T}} where T<:Integer, Bidiagonal{Tuple{S}} where S<:Integer) <: Tridiagonal
    @test promote_type(Tridiagonal{Tuple{T}} where T<:Integer, Bidiagonal{Int}) <: Tridiagonal
end

@testset "solve with matrix elements" begin
    A = triu(tril(randn(9, 9), 3), -3)
    b = randn(9)
    Alb = Bidiagonal(Any[tril(A[1:3,1:3]), tril(A[4:6,4:6]), tril(A[7:9,7:9])],
                     Any[triu(A[4:6,1:3]), triu(A[7:9,4:6])], 'L')
    Aub = Bidiagonal(Any[triu(A[1:3,1:3]), triu(A[4:6,4:6]), triu(A[7:9,7:9])],
                     Any[tril(A[1:3,4:6]), tril(A[4:6,7:9])], 'U')
    bb = Any[b[1:3], b[4:6], b[7:9]]
    @test vcat((Alb\bb)...) ≈ LowerTriangular(A)\b
    @test vcat((Aub\bb)...) ≈ UpperTriangular(A)\b
    Alb = Bidiagonal([tril(A[1:3,1:3]), tril(A[4:6,4:6]), tril(A[7:9,7:9])],
                     [triu(A[4:6,1:3]), triu(A[7:9,4:6])], 'L')
    Aub = Bidiagonal([triu(A[1:3,1:3]), triu(A[4:6,4:6]), triu(A[7:9,7:9])],
                     [tril(A[1:3,4:6]), tril(A[4:6,7:9])], 'U')
    d = [randn(3,3) for _ in 1:3]
    dl = [randn(3,3) for _ in 1:2]
    B = [randn(3,3) for _ in 1:3, _ in 1:3]
    for W in (UpperTriangular, LowerTriangular), t in (identity, adjoint, transpose)
        @test Matrix(t(Alb) \ W(B)) ≈ t(Alb) \ Matrix(W(B))
        @test Matrix(t(Aub) \ W(B)) ≈ t(Aub) \ Matrix(W(B))
        @test Matrix(W(B) / t(Alb)) ≈ Matrix(W(B)) / t(Alb)
        @test Matrix(W(B) / t(Aub)) ≈ Matrix(W(B)) / t(Aub)
    end
end

@testset "sum, mapreduce" begin
    Bu = Bidiagonal([1,2,3], [1,2], :U)
    Budense = Matrix(Bu)
    Bl = Bidiagonal([1,2,3], [1,2], :L)
    Bldense = Matrix(Bl)
    @test sum(Bu) == 9
    @test sum(Bl) == 9
    @test_throws ArgumentError sum(Bu, dims=0)
    @test sum(Bu, dims=1) == sum(Budense, dims=1)
    @test sum(Bu, dims=2) == sum(Budense, dims=2)
    @test sum(Bu, dims=3) == sum(Budense, dims=3)
    @test typeof(sum(Bu, dims=1)) == typeof(sum(Budense, dims=1))
    @test mapreduce(one, min, Bu, dims=1) == mapreduce(one, min, Budense, dims=1)
    @test mapreduce(one, min, Bu, dims=2) == mapreduce(one, min, Budense, dims=2)
    @test mapreduce(one, min, Bu, dims=3) == mapreduce(one, min, Budense, dims=3)
    @test typeof(mapreduce(one, min, Bu, dims=1)) == typeof(mapreduce(one, min, Budense, dims=1))
    @test mapreduce(zero, max, Bu, dims=1) == mapreduce(zero, max, Budense, dims=1)
    @test mapreduce(zero, max, Bu, dims=2) == mapreduce(zero, max, Budense, dims=2)
    @test mapreduce(zero, max, Bu, dims=3) == mapreduce(zero, max, Budense, dims=3)
    @test typeof(mapreduce(zero, max, Bu, dims=1)) == typeof(mapreduce(zero, max, Budense, dims=1))
    @test_throws ArgumentError sum(Bl, dims=0)
    @test sum(Bl, dims=1) == sum(Bldense, dims=1)
    @test sum(Bl, dims=2) == sum(Bldense, dims=2)
    @test sum(Bl, dims=3) == sum(Bldense, dims=3)
    @test typeof(sum(Bl, dims=1)) == typeof(sum(Bldense, dims=1))
    @test mapreduce(one, min, Bl, dims=1) == mapreduce(one, min, Bldense, dims=1)
    @test mapreduce(one, min, Bl, dims=2) == mapreduce(one, min, Bldense, dims=2)
    @test mapreduce(one, min, Bl, dims=3) == mapreduce(one, min, Bldense, dims=3)
    @test typeof(mapreduce(one, min, Bl, dims=1)) == typeof(mapreduce(one, min, Bldense, dims=1))
    @test mapreduce(zero, max, Bl, dims=1) == mapreduce(zero, max, Bldense, dims=1)
    @test mapreduce(zero, max, Bl, dims=2) == mapreduce(zero, max, Bldense, dims=2)
    @test mapreduce(zero, max, Bl, dims=3) == mapreduce(zero, max, Bldense, dims=3)
    @test typeof(mapreduce(zero, max, Bl, dims=1)) == typeof(mapreduce(zero, max, Bldense, dims=1))

    Bu = Bidiagonal([2], Int[], :U)
    Budense = Matrix(Bu)
    Bl = Bidiagonal([2], Int[], :L)
    Bldense = Matrix(Bl)
    @test sum(Bu) == 2
    @test sum(Bl) == 2
    @test_throws ArgumentError sum(Bu, dims=0)
    @test sum(Bu, dims=1) == sum(Budense, dims=1)
    @test sum(Bu, dims=2) == sum(Budense, dims=2)
    @test sum(Bu, dims=3) == sum(Budense, dims=3)
    @test typeof(sum(Bu, dims=1)) == typeof(sum(Budense, dims=1))
end

@testset "empty sub-diagonal" begin
    # `mul!` must use non-specialized method when sub-diagonal is empty
    A = [1 2 3 4]'
    @test A * Tridiagonal(ones(1, 1)) == A
end

@testset "generalized dot" begin
    for elty in (Float64, ComplexF64), n in (5, 1)
        dv = randn(elty, n)
        ev = randn(elty, n-1)
        x = randn(elty, n)
        y = randn(elty, n)
        for uplo in (:U, :L)
            B = Bidiagonal(dv, ev, uplo)
            @test dot(x, B, y) ≈ dot(B'x, y) ≈ dot(x, B*y) ≈ dot(x, Matrix(B), y)
        end
        dv = Vector{elty}(undef, 0)
        ev = Vector{elty}(undef, 0)
        x = Vector{elty}(undef, 0)
        y = Vector{elty}(undef, 0)
        for uplo in (:U, :L)
            B = Bidiagonal(dv, ev, uplo)
            @test dot(x, B, y) === zero(elty)
        end
    end
end

@testset "multiplication of bidiagonal and triangular matrix" begin
    n = 5
    for eltyB in (Int, ComplexF64)
        if eltyB == Int
            BU = Bidiagonal(rand(1:7, n), rand(1:7, n - 1), :U)
            BL = Bidiagonal(rand(1:7, n), rand(1:7, n - 1), :L)
        else
            BU = Bidiagonal(randn(eltyB, n), randn(eltyB, n - 1), :U)
            BL = Bidiagonal(randn(eltyB, n), randn(eltyB, n - 1), :L)
        end
        for eltyT in (Int, ComplexF64)
            for TriT in (LowerTriangular, UnitLowerTriangular, UpperTriangular, UnitUpperTriangular)
                if eltyT == Int
                    T = TriT(rand(1:7, n, n))
                else
                    T = TriT(randn(eltyT, n, n))
                end
                for B in (BU, BL)
                    MB = Matrix(B)
                    MT = Matrix(T)
                    for transB in (identity, adjoint, transpose), transT in (identity, adjoint, transpose)
                        @test transB(B) * transT(T) ≈ transB(MB) * transT(MT)
                        @test transT(T) * transB(B) ≈ transT(MT) * transB(MB)
                    end
                end
            end
        end
    end
end

struct MyNotANumberType
    n::Float64
end
Base.zero(n::MyNotANumberType)      = MyNotANumberType(zero(Float64))
Base.zero(T::Type{MyNotANumberType}) = MyNotANumberType(zero(Float64))
Base.copy(n::MyNotANumberType)      = MyNotANumberType(copy(n.n))
Base.transpose(n::MyNotANumberType) = n

@testset "transpose for a non-numeric eltype" begin
    @test !(MyNotANumberType(1.0) isa Number)
    a = [MyNotANumberType(1.0), MyNotANumberType(2.0), MyNotANumberType(3.0)]
    b = [MyNotANumberType(5.0), MyNotANumberType(6.0)]
    B = Bidiagonal(a, b, :U)
    tB = transpose(B)
    @test tB == Bidiagonal(a, b, :L)
    @test transpose(copy(tB)) == B
end

@testset "empty bidiagonal matrices" begin
    dv0 = zeros(0)
    ev0 = zeros(0)
    zm = zeros(0, 0)
    ubd = Bidiagonal(dv0, ev0, :U)
    lbd = Bidiagonal(dv0, ev0, :L)
    @test size(ubd) == (0, 0)
    @test_throws BoundsError getindex(ubd, 1, 1)
    @test_throws BoundsError setindex!(ubd, 0.0, 1, 1)
    @test similar(ubd) == ubd
    @test similar(lbd, Int) == zeros(Int, 0, 0)
    @test ubd == zm
    @test lbd == zm
    @test ubd == lbd
    @test ubd * ubd == ubd
    @test lbd + lbd == lbd
    @test lbd' == ubd
    @test ubd' == lbd
    @test triu(ubd, 1) == ubd
    @test triu(lbd, 1) == ubd
    @test tril(ubd, -1) == ubd
    @test tril(lbd, -1) == ubd
    @test_throws ArgumentError triu(ubd)
    @test_throws ArgumentError tril(ubd)
    @test sum(ubd) == 0.0
    @test reduce(+, ubd) == 0.0
    @test reduce(+, ubd, dims=1) == zeros(1, 0)
    @test reduce(+, ubd, dims=2) == zeros(0, 1)
    @test hcat(ubd, ubd) == zm
    @test vcat(ubd, lbd) == zm
    @test hcat(lbd, ones(0, 3)) == ones(0, 3)
    @test fill!(copy(ubd), 1.0) == ubd
    @test map(abs, ubd) == zm
    @test lbd .+ 1 == zm
    @test lbd + ubd isa Bidiagonal
    @test lbd .+ ubd isa Bidiagonal
    @test ubd * 5 == ubd
    @test ubd .* 3 == ubd
end

@testset "non-commutative algebra (#39701)" begin
    A = Bidiagonal(Quaternion.(randn(5), randn(5), randn(5), randn(5)), Quaternion.(randn(4), randn(4), randn(4), randn(4)), :U)
    c = Quaternion(1,2,3,4)
    @test A * c ≈ Matrix(A) * c
    @test A / c ≈ Matrix(A) / c
    @test c * A ≈ c * Matrix(A)
    @test c \ A ≈ c \ Matrix(A)
end

isdefined(Main, :ImmutableArrays) || @eval Main include(joinpath($(BASE_TEST_PATH), "testhelpers", "ImmutableArrays.jl"))
using .Main.ImmutableArrays

@testset "Conversion to AbstractArray" begin
    # tests corresponding to #34995
    dv = ImmutableArray([1, 2, 3, 4])
    ev = ImmutableArray([7, 8, 9])
    Bu = Bidiagonal(dv, ev, :U)
    Bl = Bidiagonal(dv, ev, :L)

    @test convert(AbstractArray{Float64}, Bu)::Bidiagonal{Float64,ImmutableArray{Float64,1,Array{Float64,1}}} == Bu
    @test convert(AbstractMatrix{Float64}, Bu)::Bidiagonal{Float64,ImmutableArray{Float64,1,Array{Float64,1}}} == Bu
    @test convert(AbstractArray{Float64}, Bl)::Bidiagonal{Float64,ImmutableArray{Float64,1,Array{Float64,1}}} == Bl
    @test convert(AbstractMatrix{Float64}, Bl)::Bidiagonal{Float64,ImmutableArray{Float64,1,Array{Float64,1}}} == Bl
end

@testset "block-bidiagonal matrix indexing" begin
    dv = [ones(4,3), ones(2,2).*2, ones(2,3).*3, ones(4,4).*4]
    evu = [ones(4,2), ones(2,3).*2, ones(2,4).*3]
    evl = [ones(2,3), ones(2,2).*2, ones(4,3).*3]
    BU = Bidiagonal(dv, evu, :U)
    BL = Bidiagonal(dv, evl, :L)
    # check that all the matrices along a column have the same number of columns,
    # and the matrices along a row have the same number of rows
    for j in axes(BU, 2), i in 2:size(BU, 1)
        @test size(BU[i,j], 2) == size(BU[1,j], 2)
        @test size(BU[i,j], 1) == size(BU[i,1], 1)
        if j < i || j > i + 1
            @test iszero(BU[i,j])
        end
    end
    for j in axes(BL, 2), i in 2:size(BL, 1)
        @test size(BL[i,j], 2) == size(BL[1,j], 2)
        @test size(BL[i,j], 1) == size(BL[i,1], 1)
        if j < i-1 || j > i
            @test iszero(BL[i,j])
        end
    end

    @test diag(BU, -1) == [zeros(size(dv[i+1], 1), size(dv[i],2)) for i in 1:length(dv)-1]
    @test diag(BL, 1) == [zeros(size(dv[i], 1), size(dv[i+1],2)) for i in 1:length(dv)-1]

    M = ones(2,2)
    for n in 0:1
        dv = fill(M, n)
        ev = fill(M, 0)
        B = Bidiagonal(dv, ev, :U)
        @test B == Matrix{eltype(B)}(B)
    end

    @testset "non-standard axes" begin
        LinearAlgebra.diagzero(T::Type, ax::Tuple{SizedArrays.SOneTo, Vararg{SizedArrays.SOneTo}}) =
            zeros(T, ax)

        s = SizedArrays.SizedArray{(2,2)}([1 2; 3 4])
        B = Bidiagonal(fill(s,4), fill(s,3), :U)
        @test @inferred(B[2,1]) isa typeof(s)
        @test all(iszero, B[2,1])
    end
end

@testset "copyto!" begin
    ev, dv = [1:4;], [1:5;]
    B = Bidiagonal(dv, ev, :U)
    B2 = copyto!(zero(B), B)
    @test B2 == B
    for (ul1, ul2) in ((:U, :L), (:L, :U))
        B3 = Bidiagonal(dv, zero(ev), ul1)
        B2 = Bidiagonal(zero(dv), zero(ev), ul2)
        @test copyto!(B2, B3) == B3
    end

    @testset "mismatched sizes" begin
        dv2 = [4; @view dv[2:end]]
        @test copyto!(B, Bidiagonal([4], Int[], :U)) == Bidiagonal(dv2, ev, :U)
        @test copyto!(B, Bidiagonal([4], Int[], :L)) == Bidiagonal(dv2, ev, :U)
        @test copyto!(B, Bidiagonal(Int[], Int[], :U)) == Bidiagonal(dv, ev, :U)
        @test copyto!(B, Bidiagonal(Int[], Int[], :L)) == Bidiagonal(dv, ev, :U)
    end
end

@testset "copyto! with UniformScaling" begin
    @testset "Fill" begin
        for len in (4, InfiniteArrays.Infinity())
            d = FillArrays.Fill(1, len)
            ud = FillArrays.Fill(0, len-1)
            B = Bidiagonal(d, ud, :U)
            @test copyto!(B, I) === B
        end
    end
    B = Bidiagonal(fill(2, 4), fill(3, 3), :U)
    copyto!(B, I)
    @test all(isone, diag(B))
    @test all(iszero, diag(B, 1))
end

@testset "diagind" begin
    B = Bidiagonal(1:4, 1:3, :U)
    M = Matrix(B)
    @testset for k in -4:4
        @test B[diagind(B,k)] == M[diagind(M,k)]
    end
end

@testset "custom axes" begin
    dv, uv = OffsetArray(1:4), OffsetArray(1:3)
    B = Bidiagonal(dv, uv, :U)
    ax = axes(dv, 1)
    @test axes(B) === (ax, ax)
end

@testset "avoid matmul ambiguities with ::MyMatrix * ::AbstractMatrix" begin
    A = [i+j for i in 1:2, j in 1:2]
    S = SizedArrays.SizedArray{(2,2)}(A)
    B = Bidiagonal([1:2;], [1;], :U)
    @test S * B == A * B
    @test B * S == B * A
    C1, C2 = zeros(2,2), zeros(2,2)
    @test mul!(C1, S, B) == mul!(C2, A, B)
    @test mul!(C1, S, B, 1, 2) == mul!(C2, A, B, 1 ,2)
    @test mul!(C1, B, S) == mul!(C2, B, A)
    @test mul!(C1, B, S, 1, 2) == mul!(C2, B, A, 1 ,2)

    v = [i for i in 1:2]
    sv = SizedArrays.SizedArray{(2,)}(v)
    @test B * sv == B * v
    C1, C2 = zeros(2), zeros(2)
    @test mul!(C1, B, sv) == mul!(C2, B, v)
    @test mul!(C1, B, sv, 1, 2) == mul!(C2, B, v, 1 ,2)
end

@testset "Reverse operation on Bidiagonal" begin
    n = 5
    d = randn(n)
    e = randn(n - 1)
    for uplo in (:U, :L)
        B = Bidiagonal(d, e, uplo)
        @test reverse(B, dims=1) == reverse(Matrix(B), dims=1)
        @test reverse(B, dims=2) == reverse(Matrix(B), dims=2)
        @test reverse(B)::Bidiagonal == reverse(Matrix(B))
    end
end

@testset "Matrix conversion for non-numeric" begin
    B = Bidiagonal(fill(Diagonal([1,3]), 3), fill(Diagonal([1,3]), 2), :U)
    M = Matrix{eltype(B)}(B)
    @test M isa Matrix{eltype(B)}
    @test M == B
end

@testset "getindex with Integers" begin
    dv, ev = 1:4, 1:3
    B = Bidiagonal(dv, ev, :U)
    @test_throws "invalid index" B[3, true]
    @test B[1,2] == B[Int8(1),UInt16(2)] == B[big(1), Int16(2)]
end

@testset "rmul!/lmul! with banded matrices" begin
    dv, ev = rand(4), rand(3)
    for A in (Bidiagonal(dv, ev, :U), Bidiagonal(dv, ev, :L))
        @testset "$(nameof(typeof(B)))" for B in (
                                Bidiagonal(dv, ev, :U),
                                Bidiagonal(dv, ev, :L),
                                Diagonal(dv)
                        )
            @test_throws ArgumentError rmul!(B, A)
            @test_throws ArgumentError lmul!(A, B)
        end
    end
    @testset "non-commutative" begin
        S32 = SizedArrays.SizedArray{(3,2)}(rand(3,2))
        S33 = SizedArrays.SizedArray{(3,3)}(rand(3,3))
        S22 = SizedArrays.SizedArray{(2,2)}(rand(2,2))
        for uplo in (:L, :U)
            B = Bidiagonal(fill(S32, 4), fill(S32, 3), uplo)
            D = Diagonal(fill(S22, size(B,2)))
            @test rmul!(copy(B), D) ≈ B * D
            D = Diagonal(fill(S33, size(B,1)))
            @test lmul!(D, copy(B)) ≈ D * B
        end

        B = Bidiagonal(fill(S33, 4), fill(S33, 3), :U)
        D = Diagonal(fill(S32, 4))
        @test lmul!(B, Array(D)) ≈ B * D
        B = Bidiagonal(fill(S22, 4), fill(S22, 3), :U)
        @test rmul!(Array(D), B) ≈ D * B
    end
end

@testset "rmul!/lmul! with numbers" begin
    for T in (Bidiagonal(rand(4), rand(3), :U), Bidiagonal(rand(4), rand(3), :L))
        @test rmul!(copy(T), 0.2) ≈ rmul!(Array(T), 0.2)
        @test lmul!(0.2, copy(T)) ≈ lmul!(0.2, Array(T))
        @test_throws ArgumentError rmul!(T, NaN)
        @test_throws ArgumentError lmul!(NaN, T)
    end
    for T in (Bidiagonal(rand(1), rand(0), :U), Bidiagonal(rand(1), rand(0), :L))
        @test all(isnan, rmul!(copy(T), NaN))
        @test all(isnan, lmul!(NaN, copy(T)))
    end
end

@testset "mul with Diagonal" begin
    for n in 0:4
        dv, ev = rand(n), rand(max(n-1,0))
        d = rand(n)
        for uplo in (:U, :L)
            A = Bidiagonal(dv, ev, uplo)
            D = Diagonal(d)
            M = Matrix(A)
            S = similar(A, size(A))
            @test A * D ≈ mul!(S, A, D) ≈ M * D
            @test D * A ≈ mul!(S, D, A) ≈ D * M
            @test mul!(copy(S), D, A, 2, 2) ≈ D * M * 2 + S * 2
            @test mul!(copy(S), A, D, 2, 2) ≈ M * D * 2 + S * 2

            A2 = Bidiagonal(dv, zero(ev), uplo)
            M2 = Array(A2)
            S2 = Bidiagonal(copy(dv), copy(ev), uplo == (:U) ? (:L) : (:U))
            MS2 = Array(S2)
            @test mul!(copy(S2), D, A2) ≈ D * M2
            @test mul!(copy(S2), A2, D) ≈ M2 * D
            @test mul!(copy(S2), A2, D, 2, 2) ≈ M2 * D * 2 + MS2 * 2
            @test mul!(copy(S2), D, A2, 2, 2) ≈ D * M2 * 2 + MS2 * 2
        end
    end

    t1 = SizedArrays.SizedArray{(2,3)}([1 2 3; 3 4 5])
    t2 = SizedArrays.SizedArray{(3,2)}([1 2; 3 4; 5 6])
    dv, ev, d = fill(t1, 4), fill(2t1, 3), fill(t2, 4)
    for uplo in (:U, :L)
        A = Bidiagonal(dv, ev, uplo)
        D = Diagonal(d)
        @test A * D ≈ Array(A) * Array(D)
        @test D * A ≈ Array(D) * Array(A)
    end
end

@testset "conversion to Tridiagonal for immutable bands" begin
    n = 4
    dv = FillArrays.Fill(3, n)
    ev = FillArrays.Fill(2, n-1)
    z = FillArrays.Fill(0, n-1)
    dvf = FillArrays.Fill(Float64(3), n)
    evf = FillArrays.Fill(Float64(2), n-1)
    zf = FillArrays.Fill(Float64(0), n-1)
    B = Bidiagonal(dv, ev, :U)
    @test Tridiagonal{Int}(B) === Tridiagonal(B) === Tridiagonal(z, dv, ev)
    @test Tridiagonal{Float64}(B) === Tridiagonal(zf, dvf, evf)
    B = Bidiagonal(dv, ev, :L)
    @test Tridiagonal{Int}(B) === Tridiagonal(B) === Tridiagonal(ev, dv, z)
    @test Tridiagonal{Float64}(B) === Tridiagonal(evf, dvf, zf)
end

@testset "off-band indexing error" begin
    B = Bidiagonal(Vector{BigInt}(undef, 4), Vector{BigInt}(undef,3), :L)
    @test_throws "cannot set entry" B[1,2] = 4
end

@testset "mul with empty arrays" begin
    A = zeros(5,0)
    B = Bidiagonal(zeros(0), zeros(0), :U)
    BL = Bidiagonal(zeros(5), zeros(4), :U)
    @test size(A * B) == size(A)
    @test size(BL * A) == size(A)
    @test size(B * B) == size(B)
    C = similar(A)
    @test mul!(C, A, B) == A * B
    @test mul!(C, BL, A) == BL * A
    @test mul!(similar(B), B, B) == B * B
    @test mul!(similar(B, size(B)), B, B) == B * B

    v = zeros(size(B,2))
    @test size(B * v) == size(v)
    @test mul!(similar(v), B, v) == B * v

    D = Diagonal(zeros(size(B,2)))
    @test size(B * D) == size(D * B) == size(D)
    @test mul!(similar(D), B, D) == mul!(similar(D), D, B) == B * D
end

@testset "mul for small matrices" begin
    @testset for n in 0:6
        D = Diagonal(rand(n))
        v = rand(n)
        @testset for uplo in (:L, :U)
            B = Bidiagonal(rand(n), rand(max(n-1,0)), uplo)
            M = Matrix(B)

            @test B * v ≈ M * v
            @test mul!(similar(v), B, v) ≈ M * v
            @test mul!(ones(size(v)), B, v, 2, 3) ≈ M * v * 2 .+ 3

            @test B * B ≈ M * M
            @test mul!(similar(B, size(B)), B, B) ≈ M * M
            @test mul!(ones(size(B)), B, B, 2, 4) ≈ M * M * 2 .+ 4

            for m in 0:6
                AL = rand(m,n)
                AR = rand(n,m)
                @test AL * B ≈ AL * M
                @test B * AR ≈ M * AR
                @test mul!(similar(AL), AL, B) ≈ AL * M
                @test mul!(similar(AR), B, AR) ≈ M * AR
                @test mul!(ones(size(AL)), AL, B, 2, 4) ≈ AL * M * 2 .+ 4
                @test mul!(ones(size(AR)), B, AR, 2, 4) ≈ M * AR * 2 .+ 4
            end

            @test B * D ≈ M * D
            @test D * B ≈ D * M
            @test mul!(similar(B), B, D) ≈ M * D
            @test mul!(similar(B), B, D) ≈ M * D
            @test mul!(similar(B, size(B)), D, B) ≈ D * M
            @test mul!(similar(B, size(B)), B, D) ≈ M * D
            @test mul!(ones(size(B)), D, B, 2, 4) ≈ D * M * 2 .+ 4
            @test mul!(ones(size(B)), B, D, 2, 4) ≈ M * D * 2 .+ 4
        end
        BL = Bidiagonal(rand(n), rand(max(0, n-1)), :L)
        ML = Matrix(BL)
        BU = Bidiagonal(rand(n), rand(max(0, n-1)), :U)
        MU = Matrix(BU)
        T = Tridiagonal(zeros(max(0, n-1)), zeros(n), zeros(max(0, n-1)))
        @test mul!(T, BL, BU) ≈ ML * MU
        @test mul!(T, BU, BL) ≈ MU * ML
        T = Tridiagonal(ones(max(0, n-1)), ones(n), ones(max(0, n-1)))
        @test mul!(copy(T), BL, BU, 2, 3) ≈ ML * MU * 2 + T * 3
        @test mul!(copy(T), BU, BL, 2, 3) ≈ MU * ML * 2 + T * 3
    end

    n = 4
    arr = SizedArrays.SizedArray{(2,2)}(reshape([1:4;],2,2))
    for B in (
            Bidiagonal(fill(arr,n), fill(arr,n-1), :L),
            Bidiagonal(fill(arr,n), fill(arr,n-1), :U),
            )
        @test B * B ≈ Matrix(B) * Matrix(B)
        BL = Bidiagonal(fill(arr,n), fill(arr,n-1), :L)
        BU = Bidiagonal(fill(arr,n), fill(arr,n-1), :U)
        @test BL * B ≈ Matrix(BL) * Matrix(B)
        @test BU * B ≈ Matrix(BU) * Matrix(B)
        @test B * BL ≈ Matrix(B) * Matrix(BL)
        @test B * BU ≈ Matrix(B) * Matrix(BU)
        D = Diagonal(fill(arr,n))
        @test D * B ≈ Matrix(D) * Matrix(B)
        @test B * D ≈ Matrix(B) * Matrix(D)
    end
end

@testset "opnorms" begin
    B = Bidiagonal([1,-2,3,-4], [1,2,3], 'U')

    @test opnorm(B, 1) == opnorm(Matrix(B), 1)
    @test opnorm(B, 2) ≈ opnorm(Matrix(B), 2)
    @test opnorm(B, Inf) == opnorm(Matrix(B), Inf)

    B = Bidiagonal([1,-2,3,-4], [1,2,3], 'L')

    @test opnorm(B, 1) == opnorm(Matrix(B), 1)
    @test opnorm(B, 2) ≈ opnorm(Matrix(B), 2)
    @test opnorm(B, Inf) == opnorm(Matrix(B), Inf)

    B = Bidiagonal([2], Int[], 'L')

    @test opnorm(B, 1) == opnorm(Matrix(B), 1)
    @test opnorm(B, 2) ≈ opnorm(Matrix(B), 2)
    @test opnorm(B, Inf) == opnorm(Matrix(B), Inf)

    B = Bidiagonal([2], Int[], 'U')

    @test opnorm(B, 1) == opnorm(Matrix(B), 1)
    @test opnorm(B, 2) ≈ opnorm(Matrix(B), 2)
    @test opnorm(B, Inf) == opnorm(Matrix(B), Inf)
end

<<<<<<< HEAD
@testset "Matrix conversion without zero" begin
    D = Bidiagonal(fill(ones(2,2), 4), fill(ones(2,2), 3), :U)
    M = Matrix(D)
    @test M isa Matrix{eltype(D)}
    @test M == D
=======
@testset "convert to Bidiagonal" begin
    M = diagm(0 => [1,2,3], 1=>[4,5])
    B = convert(Bidiagonal, M)
    @test B == Bidiagonal(M, :U)
    M = diagm(0 => [1,2,3], -1=>[4,5])
    B = convert(Bidiagonal, M)
    @test B == Bidiagonal(M, :L)
    B = convert(Bidiagonal{Int8}, M)
    @test B == M
    @test B isa Bidiagonal{Int8, Vector{Int8}}
    B = convert(Bidiagonal{Int8, OffsetVector{Int8, Vector{Int8}}}, M)
    @test B == M
    @test B isa Bidiagonal{Int8, OffsetVector{Int8, Vector{Int8}}}
    M = diagm(-1 => [1,2], 1=>[4,5])
    @test_throws InexactError convert(Bidiagonal, M)
>>>>>>> 62c8100e
end

end # module TestBidiagonal<|MERGE_RESOLUTION|>--- conflicted
+++ resolved
@@ -1158,13 +1158,13 @@
     @test opnorm(B, Inf) == opnorm(Matrix(B), Inf)
 end
 
-<<<<<<< HEAD
 @testset "Matrix conversion without zero" begin
     D = Bidiagonal(fill(ones(2,2), 4), fill(ones(2,2), 3), :U)
     M = Matrix(D)
     @test M isa Matrix{eltype(D)}
     @test M == D
-=======
+end
+
 @testset "convert to Bidiagonal" begin
     M = diagm(0 => [1,2,3], 1=>[4,5])
     B = convert(Bidiagonal, M)
@@ -1180,7 +1180,6 @@
     @test B isa Bidiagonal{Int8, OffsetVector{Int8, Vector{Int8}}}
     M = diagm(-1 => [1,2], 1=>[4,5])
     @test_throws InexactError convert(Bidiagonal, M)
->>>>>>> 62c8100e
 end
 
 end # module TestBidiagonal