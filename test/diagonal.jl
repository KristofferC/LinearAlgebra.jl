# This file is a part of Julia. License is MIT: https://julialang.org/license

module TestDiagonal

using Test, LinearAlgebra, Random
using LinearAlgebra: BlasFloat, BlasComplex

const BASE_TEST_PATH = joinpath(Sys.BINDIR, "..", "share", "julia", "test")

isdefined(Main, :OffsetArrays) || @eval Main include(joinpath($(BASE_TEST_PATH), "testhelpers", "OffsetArrays.jl"))
using .Main.OffsetArrays

isdefined(Main, :InfiniteArrays) || @eval Main include(joinpath($(BASE_TEST_PATH), "testhelpers", "InfiniteArrays.jl"))
using .Main.InfiniteArrays

isdefined(Main, :FillArrays) || @eval Main include(joinpath($(BASE_TEST_PATH), "testhelpers", "FillArrays.jl"))
using .Main.FillArrays

isdefined(Main, :SizedArrays) || @eval Main include(joinpath($(BASE_TEST_PATH), "testhelpers", "SizedArrays.jl"))
using .Main.SizedArrays

const n=12 # Size of matrix problem to test
Random.seed!(1)

@testset for relty in (Float32, Float64, BigFloat), elty in (relty, Complex{relty})
    dd=convert(Vector{elty}, randn(n))
    vv=convert(Vector{elty}, randn(n))
    UU=convert(Matrix{elty}, randn(n,n))
    if elty <: Complex
        dd+=im*convert(Vector{elty}, randn(n))
        vv+=im*convert(Vector{elty}, randn(n))
        UU+=im*convert(Matrix{elty}, randn(n,n))
    end
    D = Diagonal(dd)
    DM = Matrix(Diagonal(dd))

    @testset "constructor" begin
        for x in (dd, GenericArray(dd))
            @test Diagonal(x)::Diagonal{elty,typeof(x)} == DM
            @test Diagonal(x).diag === x
            @test Diagonal{elty}(x)::Diagonal{elty,typeof(x)} == DM
            @test Diagonal{elty}(x).diag === x
            @test Diagonal{elty}(D) === D
        end
        @test eltype(Diagonal{elty}([1,2,3,4])) == elty
        @test isa(Diagonal{elty,Vector{elty}}(GenericArray([1,2,3,4])), Diagonal{elty,Vector{elty}})
        @test isa(Diagonal{elty}(rand(Int,n,n)), Diagonal{elty,Vector{elty}})
        DI = Diagonal([1,2,3,4])
        @test Diagonal(DI) === DI
        @test isa(Diagonal{elty}(DI), Diagonal{elty})

        # diagonal matrices may be converted to Diagonal
        local A = [1 0; 0 2]
        local DA = convert(Diagonal{Float32,Vector{Float32}}, A)
        @test DA isa Diagonal{Float32,Vector{Float32}}
        @test DA == A

        # issue #26178
        @test_throws MethodError convert(Diagonal, [1,2,3,4])
        @test_throws DimensionMismatch convert(Diagonal, [1 2 3 4])
        @test_throws InexactError convert(Diagonal, ones(2,2))

        # Test reversing
        # Test reversing along rows
        @test reverse(D, dims=1) == reverse(Matrix(D), dims=1)

        # Test reversing along columns
        @test reverse(D, dims=2) == reverse(Matrix(D), dims=2)

        # Test reversing the entire matrix
        @test reverse(D)::Diagonal == reverse(Matrix(D)) == reverse!(copy(D))
    end

    @testset "Basic properties" begin
        @test_throws BoundsError size(D,0)
        @test size(D,1) == size(D,2) == length(dd)
        @test size(D,3) == 1
        @test typeof(convert(Diagonal{ComplexF32},D)) <: Diagonal{ComplexF32}
        @test typeof(convert(AbstractMatrix{ComplexF32},D)) <: Diagonal{ComplexF32}

        @test Array(real(D)) == real(DM)
        @test Array(abs.(D)) == abs.(DM)
        @test Array(imag(D)) == imag(DM)

        @test parent(D) == dd
        @test D[1,1] == dd[1]
        @test D[1,2] == 0

        @test issymmetric(D)
        @test isdiag(D)
        @test isdiag(Diagonal([[1 0; 0 1], [1 0; 0 1]]))
        @test !isdiag(Diagonal([[1 0; 0 1], [1 0; 1 1]]))
        @test istriu(D)
        @test istriu(D, -1)
        @test !istriu(D, 1)
        @test istriu(Diagonal(zero(diag(D))), 1)
        @test istril(D)
        @test !istril(D, -1)
        @test istril(D, 1)
        @test istril(Diagonal(zero(diag(D))), -1)
        @test Base.isstored(D,1,1)
        @test !Base.isstored(D,1,2)
        @test_throws BoundsError Base.isstored(D, n + 1, 1)
        if elty <: Real
            @test ishermitian(D)
        end
    end

    @testset "diag" begin
        @test isempty(@inferred diag(D,  n+1))
        @test isempty(@inferred diag(D, -n-1))
        @test (@inferred diag(D))::typeof(dd) == dd
        @test (@inferred diag(D, 0))::typeof(dd) == dd
        @test (@inferred diag(D, 1))::typeof(dd) == zeros(elty, n-1)
        DG = Diagonal(GenericArray(dd))
        @test (@inferred diag(DG))::typeof(GenericArray(dd)) == GenericArray(dd)
        @test (@inferred diag(DG, 1))::typeof(GenericArray(dd)) == GenericArray(zeros(elty, n-1))
    end


    @testset "Simple unary functions" begin
        for op in (-,)
            @test op(D)==op(DM)
        end

        for func in (det, tr)
            @test func(D) ≈ func(DM) atol=n^2*eps(relty)*(1+(elty<:Complex))
        end

        if eltype(D) <: Real
            @test minimum(D) ≈ minimum(DM)
            @test maximum(D) ≈ maximum(DM)
        end

        if relty <: BlasFloat
            for func in (exp, cis, sinh, cosh, tanh, sech, csch, coth)
                @test func(D) ≈ func(DM) atol=n^3*eps(relty)
            end
            @test log(Diagonal(abs.(D.diag))) ≈ log(abs.(DM)) atol=n^3*eps(relty)
        end
        if elty <: BlasComplex
            for func in (logdet, sqrt, sin, cos, tan, sec, csc, cot,
                         asin, acos, atan, asec, acsc, acot,
                         asinh, acosh, atanh, asech, acsch, acoth)
                @test func(D) ≈ func(DM) atol=n^2*eps(relty)*2
            end
        end
    end

    @testset "Two-dimensional Euler formula for Diagonal" begin
        @test cis(Diagonal([π, π])) ≈ -I
    end

    @testset "Linear solve" begin
        for (v, U) in ((vv, UU), (view(vv, 1:n), view(UU, 1:n, 1:2)))
            @test D*v ≈ DM*v atol=n*eps(relty)*(1+(elty<:Complex))
            @test D*U ≈ DM*U atol=n^2*eps(relty)*(1+(elty<:Complex))

            @test transpose(U)*D ≈ transpose(U)*Array(D)
            @test U'*D ≈ U'*Array(D)

            if relty != BigFloat
                atol_two = 2n^2 * eps(relty) * (1 + (elty <: Complex))
                atol_three = 2n^3 * eps(relty) * (1 + (elty <: Complex))
                @test D\v ≈ DM\v atol=atol_two
                @test D\U ≈ DM\U atol=atol_three
                @test ldiv!(D, copy(v)) ≈ DM\v atol=atol_two
                @test ldiv!(transpose(D), copy(v)) ≈ DM\v atol=atol_two
                @test ldiv!(adjoint(conj(D)), copy(v)) ≈ DM\v atol=atol_two
                @test ldiv!(D, copy(U)) ≈ DM\U atol=atol_three
                @test ldiv!(transpose(D), copy(U)) ≈ DM\U atol=atol_three
                @test ldiv!(adjoint(conj(D)), copy(U)) ≈ DM\U atol=atol_three
                # this method tests AbstractMatrix/AbstractVec for second arg
                Usym_bad = Symmetric(ones(elty, n+1, n+1))
                @test_throws DimensionMismatch ldiv!(D, copy(Usym_bad))

                @test ldiv!(zero(v), D, copy(v)) ≈ DM\v atol=atol_two
                @test ldiv!(zero(v), transpose(D), copy(v)) ≈ DM\v atol=atol_two
                @test ldiv!(zero(v), adjoint(conj(D)), copy(v)) ≈ DM\v atol=atol_two
                @test ldiv!(zero(U), D, copy(U)) ≈ DM\U atol=atol_three
                @test ldiv!(zero(U), transpose(D), copy(U)) ≈ DM\U atol=atol_three
                @test ldiv!(zero(U), adjoint(conj(D)), copy(U)) ≈ DM\U atol=atol_three

                Uc = copy(U')
                target = rmul!(Uc, Diagonal(inv.(D.diag)))
                @test rdiv!(Uc, D) ≈ target atol=atol_three
                @test_throws DimensionMismatch rdiv!(Matrix{elty}(I, n-1, n-1), D)
                @test_throws SingularException rdiv!(Uc, Diagonal(fill!(similar(D.diag), 0)))
                @test rdiv!(Uc, transpose(D)) ≈ target atol=atol_three
                @test rdiv!(Uc, adjoint(conj(D))) ≈ target atol=atol_three
                @test ldiv!(D, Matrix{eltype(D)}(I, size(D))) ≈ D \ Matrix{eltype(D)}(I, size(D)) atol=atol_three
                @test_throws DimensionMismatch ldiv!(D, fill(elty(1), n + 1))
                @test_throws SingularException ldiv!(Diagonal(zeros(relty, n)), copy(v))
                b = rand(elty, n, n)
                @test ldiv!(D, copy(b)) ≈ Array(D)\Array(b)
                @test_throws SingularException ldiv!(Diagonal(zeros(elty, n)), copy(b))
                b = view(rand(elty, n), Vector(1:n))
                b2 = copy(b)
                c = ldiv!(D, b)
                d = Array(D)\b2
                @test c ≈ d
                @test_throws SingularException ldiv!(Diagonal(zeros(elty, n)), b)
                b = rand(elty, n+1, n+1)
                @test_throws DimensionMismatch ldiv!(D, copy(b))
                b = view(rand(elty, n+1), Vector(1:n+1))
                @test_throws DimensionMismatch ldiv!(D, b)
            end
        end
    end
    d = convert(Vector{elty}, randn(n))
    D2 = Diagonal(d)
    DM2= Matrix(Diagonal(d))
    @testset "Binary operations" begin
        for op in (+, -, *)
            @test Array(op(D, D2)) ≈ op(DM, DM2)
        end
        @testset "with plain numbers" begin
            a = rand()
            @test Array(a*D) ≈ a*DM
            @test Array(D*a) ≈ DM*a
            @test Array(D/a) ≈ DM/a
            if elty <: Real
                @test Array(abs.(D)^a) ≈ abs.(DM)^a
            else
                @test Array(D^a) ≈ DM^a
            end
            @test Diagonal(1:100)^2 == Diagonal((1:100).^2)
            p = 3
            @test Diagonal(1:100)^p == Diagonal((1:100).^p)
            @test Diagonal(1:100)^(-1) == Diagonal(inv.(1:100))
            @test Diagonal(1:100)^2.0 == Diagonal((1:100).^2.0)
            @test Diagonal(1:100)^(2.0+0im) == Diagonal((1:100).^(2.0+0im))
        end

        if relty <: BlasFloat
            for b in (rand(elty,n,n), rand(elty,n))
                @test lmul!(copy(D), copy(b)) ≈ Array(D)*Array(b)
                @test lmul!(transpose(copy(D)), copy(b)) ≈ transpose(Array(D))*Array(b)
                @test lmul!(adjoint(copy(D)), copy(b)) ≈ Array(D)'*Array(b)
            end
        end

        #a few missing mults
        bd = Bidiagonal(D2)
        @test D*transpose(D2) ≈ Array(D)*transpose(Array(D2))
        @test D2*transpose(D) ≈ Array(D2)*transpose(Array(D))
        @test D2*D' ≈ Array(D2)*Array(D)'

        #division of two Diagonals
        @test D/D2 ≈ Diagonal(D.diag./D2.diag)
        @test D\D2 ≈ Diagonal(D2.diag./D.diag)

        # QR \ Diagonal
        A = rand(elty, n, n)
        qrA = qr(A)
        @test qrA \ D ≈ A \ D

        # HermOrSym
        A     = rand(elty, n, n)
        Asym  = Symmetric(A + transpose(A), :U)
        Aherm = Hermitian(A + adjoint(A), :U)
        for op in (+, -)
            @test op(Asym, D) isa Symmetric
            @test Array(op(Asym, D)) ≈ Array(Symmetric(op(Array(Asym), Array(D))))
            @test op(D, Asym) isa Symmetric
            @test Array(op(D, Asym)) ≈ Array(Symmetric(op(Array(D), Array(Asym))))
            if !(elty <: Real)
                Dr = real(D)
                @test op(Aherm, Dr) isa Hermitian
                @test Array(op(Aherm, Dr)) ≈ Array(Hermitian(op(Array(Aherm), Array(Dr))))
                @test op(Dr, Aherm) isa Hermitian
                @test Array(op(Dr, Aherm)) ≈ Array(Hermitian(op(Array(Dr), Array(Aherm))))
            end
        end
        @test Array(D*transpose(Asym)) ≈ Array(D) * Array(transpose(Asym))
        @test Array(D*adjoint(Asym)) ≈ Array(D) * Array(adjoint(Asym))
        @test Array(D*transpose(Aherm)) ≈ Array(D) * Array(transpose(Aherm))
        @test Array(D*adjoint(Aherm)) ≈ Array(D) * Array(adjoint(Aherm))
        @test Array(transpose(Asym)*transpose(D)) ≈ Array(transpose(Asym)) * Array(transpose(D))
        @test Array(transpose(D)*transpose(Asym)) ≈ Array(transpose(D)) * Array(transpose(Asym))
        @test Array(adjoint(Aherm)*adjoint(D)) ≈ Array(adjoint(Aherm)) * Array(adjoint(D))
        @test Array(adjoint(D)*adjoint(Aherm)) ≈ Array(adjoint(D)) * Array(adjoint(Aherm))

        # Performance specialisations for A*_mul_B!
        vvv = similar(vv)
        @test (r = Matrix(D) * vv   ; mul!(vvv, D, vv)  ≈ r ≈ vvv)
        @test (r = Matrix(D)' * vv  ; mul!(vvv, adjoint(D), vv) ≈ r ≈ vvv)
        @test (r = transpose(Matrix(D)) * vv ; mul!(vvv, transpose(D), vv) ≈ r ≈ vvv)

        UUU = similar(UU)
        for transformA in (identity, adjoint, transpose)
            for transformD in (identity, adjoint, transpose)
                @test mul!(UUU, transformA(UU), transformD(D)) ≈  transformA(UU) * Matrix(transformD(D))
                @test mul!(UUU, transformD(D), transformA(UU)) ≈  Matrix(transformD(D)) * transformA(UU)
            end
        end

        alpha = elty(randn())  # randn(elty) does not work with BigFloat
        beta = elty(randn())
        @test begin
            vvv = similar(vv)
            vvv .= randn(size(vvv))  # randn!(vvv) does not work with BigFloat
            r = alpha * Matrix(D) * vv + beta * vvv
            mul!(vvv, D, vv, alpha, beta)  ≈ r ≈ vvv
        end
        @test begin
            vvv = similar(vv)
            vvv .= randn(size(vvv))  # randn!(vvv) does not work with BigFloat
            r = alpha * Matrix(D)' * vv + beta * vvv
            mul!(vvv, adjoint(D), vv, alpha, beta) ≈ r ≈ vvv
        end
        @test begin
            vvv = similar(vv)
            vvv .= randn(size(vvv))  # randn!(vvv) does not work with BigFloat
            r = alpha * transpose(Matrix(D)) * vv + beta * vvv
            mul!(vvv, transpose(D), vv, alpha, beta) ≈ r ≈ vvv
        end

        @test begin
            UUU = similar(UU)
            UUU .= randn(size(UUU))  # randn!(UUU) does not work with BigFloat
            r = alpha * Matrix(D) * UU + beta * UUU
            mul!(UUU, D, UU, alpha, beta) ≈ r ≈ UUU
        end
        @test begin
            UUU = similar(UU)
            UUU .= randn(size(UUU))  # randn!(UUU) does not work with BigFloat
            r = alpha * Matrix(D)' * UU + beta * UUU
            mul!(UUU, adjoint(D), UU, alpha, beta) ≈ r ≈ UUU
        end
        @test begin
            UUU = similar(UU)
            UUU .= randn(size(UUU))  # randn!(UUU) does not work with BigFloat
            r = alpha * transpose(Matrix(D)) * UU + beta * UUU
            mul!(UUU, transpose(D), UU, alpha, beta) ≈ r ≈ UUU
        end

        # make sure that mul!(A, {Adj|Trans}(B)) works with B as a Diagonal
        VV = Array(D)
        DD = copy(D)
        r  = VV * Matrix(D)
        @test Array(rmul!(VV, DD)) ≈ r ≈ Array(D)*Array(D)
        DD = copy(D)
        r  = VV * transpose(Array(D))
        @test Array(rmul!(VV, transpose(DD))) ≈ r
        DD = copy(D)
        r  = VV * Array(D)'
        @test Array(rmul!(VV, adjoint(DD))) ≈ r

        # kron
        D3 = Diagonal(convert(Vector{elty}, rand(n÷2)))
        DM3= Matrix(D3)
        @test Matrix(kron(D, D3)) ≈ kron(DM, DM3)
        M4 = rand(elty, size(D3,1) + 1, size(D3,2) + 2) # choose a different size from D3
        @test kron(D3, M4) ≈ kron(DM3, M4)
        @test kron(M4, D3) ≈ kron(M4, DM3)
        X = [ones(1,1) for i in 1:2, j in 1:2]
        @test kron(I(2), X)[1,3] == zeros(1,1)
        X = [ones(2,2) for i in 1:2, j in 1:2]
        @test kron(I(2), X)[1,3] == zeros(2,2)
    end
    @testset "iszero, isone, triu, tril" begin
        Dzero = Diagonal(zeros(elty, 10))
        Done = Diagonal(ones(elty, 10))
        Dmix = Diagonal(zeros(elty, 10))
        Dmix[end,end] = one(elty)
        @test iszero(Dzero)
        @test !isone(Dzero)
        @test !iszero(Done)
        @test isone(Done)
        @test !iszero(Dmix)
        @test !isone(Dmix)
        @test istriu(D)
        @test istril(D)
        @test iszero(triu(D,1))
        @test triu(D,0)  == D
        @test triu(D,-1) == D
        @test tril(D,1)  == D
        @test iszero(tril(D,-1))
        @test tril(D,0)  == D
        @test_throws ArgumentError tril(D, -n - 2)
        @test_throws ArgumentError tril(D, n)
        @test_throws ArgumentError triu(D, -n)
        @test_throws ArgumentError triu(D, n + 2)
    end

    # factorize
    @test factorize(D) == D

    @testset "Eigensystem" begin
        eigD = eigen(D)
        @test Diagonal(eigD.values) == D
        @test eigD.vectors == Matrix(I, size(D))
        eigsortD = eigen(D, sortby=LinearAlgebra.eigsortby)
        @test eigsortD.values !== D.diag
        @test eigsortD.values == sort(D.diag, by=LinearAlgebra.eigsortby)
        @test Matrix(eigsortD) == D
    end

    @testset "ldiv" begin
        v = rand(n + 1)
        @test_throws DimensionMismatch D\v
        v = rand(n)
        @test D\v ≈ DM\v
        V = rand(n + 1, n)
        @test_throws DimensionMismatch D\V
        V = rand(n, n)
        @test D\V ≈ DM\V
    end

    @testset "conj and transpose" begin
        @test transpose(D) == D
        if elty <: Real
            @test transpose(D) === D
            @test adjoint(D) === D
        elseif elty <: BlasComplex
            @test Array(conj(D)) ≈ conj(DM)
            @test adjoint(D) == conj(D)
            local D2 = copy(D)
            local D2adj = adjoint(D2)
            D2adj[1,1] = rand(eltype(D2adj))
            @test D2[1,1] == adjoint(D2adj[1,1])
            @test D2adj' === D2
        end
        # Translates to Ac/t_mul_B, which is specialized after issue 21286
        @test(D' * vv == conj(D) * vv)
        @test(transpose(D) * vv == D * vv)
    end

    # logdet and logabsdet
    if relty <: Real
        lD = Diagonal(convert(Vector{relty}, rand(n)))
        lM = Matrix(lD)
        @test logdet(lD) ≈ logdet(lM)
        d1, s1 = @inferred logabsdet(lD)
        d2, s2 = logabsdet(lM)
        @test d1 ≈ d2
        @test s1 == s2
        @test logdet(Diagonal(relty[-1,-2])) ≈ log(2)
        @test_throws DomainError logdet(Diagonal(relty[-1,-2,-3]))
    end

    @testset "similar" begin
        @test isa(similar(D), Diagonal{elty})
        @test isa(similar(D, Int), Diagonal{Int})
        @test isa(similar(D, (3,2)), Matrix{elty})
        @test isa(similar(D, Int, (3,2)), Matrix{Int})
    end

    # Issue number 10036
    # make sure issymmetric/ishermitian work for
    # non-real diagonal matrices
    @testset "issymmetric/hermitian for complex Diagonal" begin
        @test issymmetric(D2)
        @test ishermitian(D2)
        if elty <: Complex
            dc = d .+ elty(1im)
            D3 = Diagonal(dc)
            @test issymmetric(D3)
            @test !ishermitian(D3)
        end
    end

    @testset "svd (#11120/#11247/#1149)" begin
        D[1] = 0
        U, s, V = svd(D)
        @test (U*Diagonal(s))*V' ≈ D
        @test svdvals(D) == s
        @test svd(D).V == V
    end
<<<<<<< HEAD

    @testset "svd/eigen with Diagonal{Furlong}" begin
        Du = Furlong.(D)
        @test Du isa Diagonal{<:Furlong{1}}
        F = svd(Du)
        U, s, V = F
        @test map(x -> x.val, Matrix(F)) ≈ map(x -> x.val, Du)
        @test svdvals(Du) == s
        @test U isa AbstractMatrix{<:Union{Real,Complex}}
        @test V isa AbstractMatrix{<:AbstractFloat}
        @test s isa AbstractVector{<:Furlong{1}}
        E = eigen(Du)
        vals, vecs = E
        @test Matrix(E) == Du
        @test vals isa AbstractVector{<:Furlong{1}}
        @test vecs isa AbstractMatrix{<:AbstractFloat}
    end
=======
>>>>>>> 97a712fc
end

@testset "axes" begin
    v = OffsetArray(1:3)
    D = Diagonal(v)
    @test axes(D) isa NTuple{2,typeof(axes(v,1))}
end

@testset "rdiv! (#40887)" begin
    @test rdiv!(Matrix(Diagonal([2.0, 3.0])), Diagonal(2:3)) == Diagonal([1.0, 1.0])
    @test rdiv!(fill(3.0, 3, 3), 3.0I(3)) == ones(3,3)
end

@testset "kron (issue #40595)" begin
    # custom array type to test that kron on Diagonal matrices preserves types of the parents if possible
    struct KronTestArray{T, N, AT} <: AbstractArray{T, N}
        data::AT
    end
    KronTestArray(data::AbstractArray) = KronTestArray{eltype(data), ndims(data), typeof(data)}(data)
    Base.size(A::KronTestArray) = size(A.data)
    LinearAlgebra.kron(A::KronTestArray, B::KronTestArray) = KronTestArray(kron(A.data, B.data))
    Base.getindex(K::KronTestArray{<:Any,N}, i::Vararg{Int,N}) where {N} = K.data[i...]

    A = KronTestArray([1, 2, 3]);
    @test kron(A, A) isa KronTestArray
    Ad = Diagonal(A);
    @test kron(Ad, Ad).diag isa KronTestArray
    @test kron(Ad, Ad).diag == kron([1, 2, 3], [1, 2, 3])
end

# Define a vector type that does not support `deleteat!`, to ensure that `kron` handles this
struct SimpleVector{T} <: AbstractVector{T}
    vec::Vector{T}
end
SimpleVector(x::SimpleVector) = SimpleVector(Vector(x.vec))
SimpleVector{T}(::UndefInitializer, n::Integer) where {T} = SimpleVector(Vector{T}(undef, n))
Base.:(==)(x::SimpleVector, y::SimpleVector) = x == y
Base.axes(x::SimpleVector) = axes(x.vec)
Base.convert(::Type{Vector{T}}, x::SimpleVector) where {T} = convert(Vector{T}, x.vec)
Base.convert(::Type{Vector}, x::SimpleVector{T}) where {T} = convert(Vector{T}, x)
Base.convert(::Type{Array{T}}, x::SimpleVector) where {T} = convert(Vector{T}, x)
Base.convert(::Type{Array}, x::SimpleVector) = convert(Vector, x)
Base.copyto!(x::SimpleVector, y::SimpleVector) = (copyto!(x.vec, y.vec); x)
Base.eltype(::Type{SimpleVector{T}}) where {T} = T
Base.getindex(x::SimpleVector, ind...) = getindex(x.vec, ind...)
Base.kron(x::SimpleVector, y::SimpleVector) = SimpleVector(kron(x.vec, y.vec))
Base.promote_rule(::Type{<:AbstractVector{T}}, ::Type{SimpleVector{U}}) where {T,U} = Vector{promote_type(T, U)}
Base.promote_rule(::Type{SimpleVector{T}}, ::Type{SimpleVector{U}}) where {T,U} = SimpleVector{promote_type(T, U)}
Base.setindex!(x::SimpleVector, val, ind...) = (setindex!(x.vec, val, ind...), x)
Base.similar(x::SimpleVector, ::Type{T}) where {T} = SimpleVector(similar(x.vec, T))
Base.similar(x::SimpleVector, ::Type{T}, dims::Dims{1}) where {T} = SimpleVector(similar(x.vec, T, dims))
Base.size(x::SimpleVector) = size(x.vec)

@testset "kron (issue #46456)" for repr in Any[identity, SimpleVector]
    A = Diagonal(repr(randn(10)))
    BL = Bidiagonal(repr(randn(10)), repr(randn(9)), :L)
    BU = Bidiagonal(repr(randn(10)), repr(randn(9)), :U)
    C = SymTridiagonal(repr(randn(10)), repr(randn(9)))
    Cl = SymTridiagonal(repr(randn(10)), repr(randn(10)))
    D = Tridiagonal(repr(randn(9)), repr(randn(10)), repr(randn(9)))
    @test kron(A, BL)::Bidiagonal == kron(Array(A), Array(BL))
    @test kron(A, BU)::Bidiagonal == kron(Array(A), Array(BU))
    @test kron(A, C)::SymTridiagonal == kron(Array(A), Array(C))
    @test kron(A, Cl)::SymTridiagonal == kron(Array(A), Array(Cl))
    @test kron(A, D)::Tridiagonal == kron(Array(A), Array(D))
end

@testset "svdvals and eigvals (#11120/#11247)" begin
    D = Diagonal(Matrix{Float64}[randn(3,3), randn(2,2)])
    @test sort([svdvals(D)...;], rev = true) ≈ svdvals([D.diag[1] zeros(3,2); zeros(2,3) D.diag[2]])
    @test sort([eigvals(D)...;], by=LinearAlgebra.eigsortby) ≈ eigvals([D.diag[1] zeros(3,2); zeros(2,3) D.diag[2]])
end

@testset "eigvals should return a copy of the diagonal" begin
    D = Diagonal([1, 2, 3])
    lam = eigvals(D)
    D[3,3] = 4 # should not affect lam
    @test lam == [1, 2, 3]
end

@testset "eigmin (#27847)" begin
    for _ in 1:100
        d = randn(rand(1:10))
        D = Diagonal(d)
        @test eigmin(D) == minimum(d)
    end
end

@testset "isposdef" begin
    @test isposdef(Diagonal(1.0 .+ rand(n)))
    @test !isposdef(Diagonal(-1.0 * rand(n)))
    @test isposdef(Diagonal(complex(1.0, 0.0) .+ rand(n)))
    @test !isposdef(Diagonal(complex(1.0, 1.0) .+ rand(n)))
    @test isposdef(Diagonal([[1 0; 0 1], [1 0; 0 1]]))
    @test !isposdef(Diagonal([[1 0; 0 1], [1 0; 1 1]]))
end

@testset "getindex" begin
    d = randn(n)
    D = Diagonal(d)
    # getindex bounds checking
    @test_throws BoundsError D[0, 0]
    @test_throws BoundsError D[-1, -2]
    @test_throws BoundsError D[n, n + 1]
    @test_throws BoundsError D[n + 1, n]
    @test_throws BoundsError D[n + 1, n + 1]
    # getindex on and off the diagonal
    for i in 1:n, j in 1:n
        @test D[i, j] == (i == j ? d[i] : 0)
    end
end

@testset "setindex!" begin
    d = randn(n)
    D = Diagonal(d)
    # setindex! bounds checking
    @test_throws BoundsError D[0, 0] = 0
    @test_throws BoundsError D[-1 , -2] = 0
    @test_throws BoundsError D[n, n + 1] = 0
    @test_throws BoundsError D[n + 1, n] = 0
    @test_throws BoundsError D[n + 1, n + 1] = 0
    for i in 1:n, j in 1:n
        if i == j
            # setindex on! the diagonal
            @test ((D[i, j] = i) == i; D[i, j] == i)
        else
            # setindex! off the diagonal
            @test ((D[i, j] = 0) == 0; iszero(D[i, j]))
            @test_throws ArgumentError D[i, j] = 1
        end
    end
    # setindex should return the destination
    @test setindex!(D, 1, 1, 1) === D
end

@testset "Test reverse" begin
    D = Diagonal(randn(5))
    @test reverse(D, dims=1) == reverse(Matrix(D), dims=1)
    @test reverse(D, dims=2) == reverse(Matrix(D), dims=2)
    @test reverse(D)::Diagonal == reverse(Matrix(D))
end

@testset "inverse" begin
    for d in Any[randn(n), Int[], [1, 2, 3], [1im, 2im, 3im], [1//1, 2//1, 3//1], [1+1im//1, 2//1, 3im//1]]
        D = Diagonal(d)
        @test inv(D) ≈ inv(Array(D))
    end
    @test_throws SingularException inv(Diagonal(zeros(n)))
    @test_throws SingularException inv(Diagonal([0, 1, 2]))
    @test_throws SingularException inv(Diagonal([0im, 1im, 2im]))
end

@testset "pseudoinverse" begin
    for d in Any[randn(n), zeros(n), Int[], [0, 2, 0.003], [0im, 1+2im, 0.003im], [0//1, 2//1, 3//100], [0//1, 1//1+2im, 3im//100]]
        D = Diagonal(d)
        @test pinv(D) ≈ pinv(Array(D))
        @test pinv(D, 1.0e-2) ≈ pinv(Array(D), 1.0e-2)
    end
end

# allow construct from range
@test all(Diagonal(range(1, stop=3, length=3)) .== Diagonal([1.0,2.0,3.0]))

# Issue 12803
for t in (Float32, Float64, Int, ComplexF64, Rational{Int})
    @test Diagonal(Matrix{t}[fill(t(1), 2, 2), fill(t(1), 3, 3)])[2,1] == zeros(t, 3, 2)
end

# Issue 15401
@test Matrix(1.0I, 5, 5) \ Diagonal(fill(1.,5)) == Matrix(I, 5, 5)

@testset "Triangular and Diagonal" begin
    function _test_matrix(type)
        if type == Int
            return rand(1:9, 5, 5)
        else
            return randn(type, 5, 5)
        end
    end
    types = (Float64, Int, ComplexF64)
    for ta in types
        D = Diagonal(_test_matrix(ta))
        for tb in types
            B = _test_matrix(tb)
            Tmats = (LowerTriangular(B), UnitLowerTriangular(B), UpperTriangular(B), UnitUpperTriangular(B))
            restypes = (LowerTriangular, LowerTriangular, UpperTriangular, UpperTriangular)
            for (T, rtype) in zip(Tmats, restypes)
                adjtype = (rtype == LowerTriangular) ? UpperTriangular : LowerTriangular

                # Triangular * Diagonal
                R = T * D
                @test R ≈ Array(T) * Array(D)
                @test isa(R, rtype)

                # Diagonal * Triangular
                R = D * T
                @test R ≈ Array(D) * Array(T)
                @test isa(R, rtype)

                # Adjoint of Triangular * Diagonal
                R = T' * D
                @test R ≈ Array(T)' * Array(D)
                @test isa(R, adjtype)

                # Diagonal * Adjoint of Triangular
                R = D * T'
                @test R ≈ Array(D) * Array(T)'
                @test isa(R, adjtype)

                # Transpose of Triangular * Diagonal
                R = transpose(T) * D
                @test R ≈ transpose(Array(T)) * Array(D)
                @test isa(R, adjtype)

                # Diagonal * Transpose of Triangular
                R = D * transpose(T)
                @test R ≈ Array(D) * transpose(Array(T))
                @test isa(R, adjtype)
            end
        end
    end
end

let D1 = Diagonal(rand(5)), D2 = Diagonal(rand(5))
    @test LinearAlgebra.rmul!(copy(D1),D2) == D1*D2
    @test LinearAlgebra.lmul!(D1,copy(D2)) == D1*D2
    @test LinearAlgebra.rmul!(copy(D1),transpose(D2)) == D1*transpose(D2)
    @test LinearAlgebra.lmul!(transpose(D1),copy(D2)) == transpose(D1)*D2
    @test LinearAlgebra.rmul!(copy(D1),adjoint(D2)) == D1*adjoint(D2)
    @test LinearAlgebra.lmul!(adjoint(D1),copy(D2)) == adjoint(D1)*D2
end

@testset "multiplication of a Diagonal with a Matrix" begin
    A = collect(reshape(1:8, 4, 2));
    B = BigFloat.(A);
    DL = Diagonal(collect(axes(A, 1)));
    DR = Diagonal(Float16.(collect(axes(A, 2))));

    @test DL * A == collect(DL) * A
    @test A * DR == A * collect(DR)
    @test DL * B == collect(DL) * B
    @test B * DR == B * collect(DR)

    A = reshape([ones(2,2), ones(2,2)*2, ones(2,2)*3, ones(2,2)*4], 2, 2)
    Ac = collect(A)
    D = Diagonal([collect(reshape(1:4, 2, 2)), collect(reshape(5:8, 2, 2))])
    Dc = collect(D)
    @test A * D == Ac * Dc
    @test D * A == Dc * Ac
    @test D * D == Dc * Dc

    AS = similar(A)
    mul!(AS, A, D, true, false)
    @test AS == A * D

    D2 = similar(D)
    mul!(D2, D, D)
    @test D2 == D * D

    copyto!(D2, D)
    lmul!(D, D2)
    @test D2 == D * D
    copyto!(D2, D)
    rmul!(D2, D)
    @test D2 == D * D
end

@testset "multiplication of 2 Diagonal and a Matrix (#46400)" begin
    A = randn(10, 10)
    D = Diagonal(randn(10))
    D2 = Diagonal(randn(10))
    @test D * A * D2 ≈ D * (A * D2)
    @test D * A * D2 ≈ (D * A) * D2
    @test_throws DimensionMismatch Diagonal(ones(9)) * A * D2
    @test_throws DimensionMismatch D * A * Diagonal(ones(9))
end

@testset "multiplication of QR Q-factor and Diagonal (#16615 spot test)" begin
    D = Diagonal(randn(5))
    Q = qr(randn(5, 5)).Q
    @test D * Q' == Array(D) * Q'
    Q = qr(randn(5, 5), ColumnNorm()).Q
    @test_throws ArgumentError lmul!(Q, D)
end

@testset "block diagonal matrices" begin
    D = Diagonal([[1 2; 3 4], [1 2; 3 4]])
    Dherm = Diagonal([[1 1+im; 1-im 1], [1 1+im; 1-im 1]])
    Dsym = Diagonal([[1 1+im; 1+im 1], [1 1+im; 1+im 1]])
    @test adjoint(D) == Diagonal([[1 3; 2 4], [1 3; 2 4]])
    @test transpose(D) == Diagonal([[1 3; 2 4], [1 3; 2 4]])
    @test adjoint(Dherm) == Dherm
    @test transpose(Dherm) == Diagonal([[1 1-im; 1+im 1], [1 1-im; 1+im 1]])
    @test adjoint(Dsym) == Diagonal([[1 1-im; 1-im 1], [1 1-im; 1-im 1]])
    @test transpose(Dsym) == Dsym
    @test diag(D, 0) == diag(D) == [[1 2; 3 4], [1 2; 3 4]]
    @test diag(D, 1) == diag(D, -1) == [zeros(Int,2,2)]
    @test diag(D, 2) == diag(D, -2) == []

    v = [[1, 2], [3, 4]]
    @test Dherm' * v == Dherm * v
    @test transpose(D) * v == [[7, 10], [15, 22]]

    @test issymmetric(D) == false
    @test issymmetric(Dherm) == false
    @test issymmetric(Dsym) == true

    @test ishermitian(D) == false
    @test ishermitian(Dherm) == true
    @test ishermitian(Dsym) == false

    @test exp(D) == Diagonal([exp([1 2; 3 4]), exp([1 2; 3 4])])
    @test cis(D) == Diagonal([cis([1 2; 3 4]), cis([1 2; 3 4])])
    @test log(D) == Diagonal([log([1 2; 3 4]), log([1 2; 3 4])])
    @test sqrt(D) == Diagonal([sqrt([1 2; 3 4]), sqrt([1 2; 3 4])])

    @test tr(D) == 10
    @test det(D) == 4

    M = [1 2; 3 4]
    for n in 0:1
        D = Diagonal(fill(M, n))
        @test D == Matrix{eltype(D)}(D)
    end

    S = SizedArray{(2,3)}(reshape([1:6;],2,3))
    D = Diagonal(fill(S,3))
    @test D * fill(S,2,3)' == fill(S * S', 3, 2)
    @test fill(S,3,2)' * D == fill(S' * S, 2, 3)

    @testset "indexing with non-standard-axes" begin
        s = SizedArrays.SizedArray{(2,2)}([1 2; 3 4])
        D = Diagonal(fill(s,3))
        @test @inferred(D[1,2]) isa typeof(s)
        @test all(iszero, D[1,2])
    end

    @testset "mul!" begin
        D1 = Diagonal(fill(ones(2,3), 2))
        D2 = Diagonal(fill(ones(3,2), 2))
        C = similar(D1, size(D1))
        mul!(C, D1, D2)
        @test all(x -> size(x) == (2,2), C)
        @test C == D1 * D2
        D = similar(D1)
        mul!(D, D1, D2)
        @test all(x -> size(x) == (2,2), D)
        @test D == D1 * D2
    end
end

@testset "Eigensystem for block diagonal (issue #30681)" begin
    I2 = Matrix(I, 2,2)
    D = Diagonal([2.0*I2, 3.0*I2])
    eigD = eigen(D)
    evals = [ 2.0, 2.0, 3.0, 3.0 ]
    evecs = [ [[ 1.0, 0.0 ]]  [[ 0.0, 1.0 ]]  [[ 0.0, 0.0 ]]  [[ 0.0, 0.0 ]];
              [[ 0.0, 0.0 ]]  [[ 0.0, 0.0 ]]  [[ 1.0, 0.0 ]]  [[ 0.0, 1.0 ]] ]
    @test eigD.values == evals
    @test eigD.vectors == evecs
    @test D * eigD.vectors ≈ eigD.vectors * Diagonal(eigD.values)

    I3 = Matrix(I, 3,3)
    D = Diagonal([[0.0 -1.0; 1.0 0.0], 2.0*I3])
    eigD = eigen(D)
    evals = [ -1.0im, 1.0im, 2.0, 2.0, 2.0 ]
    evecs = [ [[ 1/sqrt(2)+0im, 1/sqrt(2)*im ]]  [[ 1/sqrt(2)+0im, -1/sqrt(2)*im ]]  [[ 0.0, 0.0 ]]       [[ 0.0, 0.0 ]]      [[ 0.0, 0.0]];
              [[ 0.0, 0.0, 0.0 ]]                [[ 0.0, 0.0, 0.0 ]]                 [[ 1.0, 0.0, 0.0 ]]  [[ 0.0, 1.0, 0.0 ]] [[ 0.0, 0.0, 1.0]] ]
    @test eigD.values == evals
    @test eigD.vectors ≈ evecs
    @test D * eigD.vectors ≈ eigD.vectors * Diagonal(eigD.values)

    # test concrete types
    D = Diagonal([I2 for _ in 1:4])
    @test eigen(D) isa Eigen{Vector{Float64}, Float64, Matrix{Vector{Float64}}, Vector{Float64}}
end

@testset "linear solve for block diagonal matrices" begin
    D = Diagonal([rand(2,2) for _ in 1:5])
    b = [rand(2,2) for _ in 1:5]
    B = [rand(2,2) for _ in 1:5, _ in 1:5]
    @test ldiv!(D, copy(b)) ≈ Diagonal(inv.(D.diag)) * b
    @test ldiv!(D, copy(B)) ≈ Diagonal(inv.(D.diag)) * B
    @test rdiv!(copy(B), D) ≈ B * Diagonal(inv.(D.diag))
end

@testset "multiplication/division with Symmetric/Hermitian" begin
    for T in (Float64, ComplexF64)
        D = Diagonal(randn(T, n))
        A = randn(T, n, n); A = A'A
        S = Symmetric(A)
        H = Hermitian(A)
        for (transform1, transform2) in ((identity,  identity),
                (identity,  adjoint  ), (adjoint,   identity ), (adjoint,   adjoint  ),
                (identity,  transpose), (transpose, identity ), (transpose, transpose) )
            @test *(transform1(D), transform2(S)) ≈ *(transform1(Matrix(D)), transform2(Matrix(S)))
            @test *(transform1(D), transform2(H)) ≈ *(transform1(Matrix(D)), transform2(Matrix(H)))
            @test *(transform1(S), transform2(D)) ≈ *(transform1(Matrix(S)), transform2(Matrix(D)))
            @test *(transform1(S), transform2(H)) ≈ *(transform1(Matrix(S)), transform2(Matrix(H)))
            @test (transform1(H)/D) * D ≈ transform1(H)
            @test (transform1(S)/D) * D ≈ transform1(S)
            @test D * (D\transform2(H)) ≈ transform2(H)
            @test D * (D\transform2(S)) ≈ transform2(S)
        end
    end
end

@testset "multiplication of transposes of Diagonal (#22428)" begin
    for T in (Float64, ComplexF64)
        D = Diagonal(randn(T, 5, 5))
        B = Diagonal(randn(T, 5, 5))
        DD = Diagonal([randn(T, 2, 2), rand(T, 2, 2)])
        BB = Diagonal([randn(T, 2, 2), rand(T, 2, 2)])
        fullDD = copyto!(Matrix{Matrix{T}}(undef, 2, 2), DD)
        fullBB = copyto!(Matrix{Matrix{T}}(undef, 2, 2), BB)
        for (transform1, transform2) in ((identity,  identity),
                (identity,  adjoint  ), (adjoint,   identity ), (adjoint,   adjoint  ),
                (identity,  transpose), (transpose, identity ), (transpose, transpose))
            @test *(transform1(D), transform2(B))::typeof(D) ≈ *(transform1(Matrix(D)), transform2(Matrix(B))) atol=2 * eps()
            @test *(transform1(DD), transform2(BB))::typeof(DD) == *(transform1(fullDD), transform2(fullBB))
        end
        M = randn(T, 5, 5)
        MM = [randn(T, 2, 2) for _ in 1:2, _ in 1:2]
        for transform in (identity, adjoint, transpose)
            @test lmul!(transform(D), copy(M)) ≈ *(transform(Matrix(D)), M)
            @test rmul!(copy(M), transform(D)) ≈ *(M, transform(Matrix(D)))
            @test lmul!(transform(DD), copy(MM)) ≈ *(transform(fullDD), MM)
            @test rmul!(copy(MM), transform(DD)) ≈ *(MM, transform(fullDD))
        end
    end
end

@testset "Diagonal of adjoint/transpose vectors (#23649)" begin
    @test Diagonal(adjoint([1, 2, 3])) == Diagonal([1 2 3])
    @test Diagonal(transpose([1, 2, 3])) == Diagonal([1 2 3])
end

@testset "Multiplication with adjoint and transpose vectors (#26863)" begin
    x = collect(1:2)
    xt = transpose(x)
    A = reshape([[1 2; 3 4], zeros(Int,2,2), zeros(Int, 2, 2), [5 6; 7 8]], 2, 2)
    D = Diagonal(A)
    @test x'*D == x'*A == collect(x')*D == collect(x')*A
    @test xt*D == xt*A == collect(xt)*D == collect(xt)*A
    outadjxD = similar(x'*D); outtrxD = similar(xt*D);
    mul!(outadjxD, x', D)
    @test outadjxD == x'*D
    mul!(outtrxD, xt, D)
    @test outtrxD == xt*D

    D1 = Diagonal([[1 2; 3 4]])
    @test D1 * x' == D1 * collect(x') == collect(D1) * collect(x')
    @test D1 * xt == D1 * collect(xt) == collect(D1) * collect(xt)
    outD1adjx = similar(D1 * x'); outD1trx = similar(D1 * xt);
    mul!(outadjxD, D1, x')
    @test outadjxD == D1*x'
    mul!(outtrxD, D1, xt)
    @test outtrxD == D1*xt

    y = [x, x]
    yt = transpose(y)
    @test y'*D*y == (y'*D)*y == (y'*A)*y
    @test yt*D*y == (yt*D)*y == (yt*A)*y
    outadjyD = similar(y'*D); outtryD = similar(yt*D);
    outadjyD2 = similar(collect(y'*D)); outtryD2 = similar(collect(yt*D));
    mul!(outadjyD, y', D)
    mul!(outadjyD2, y', D)
    @test outadjyD == outadjyD2 == y'*D
    mul!(outtryD, yt, D)
    mul!(outtryD2, yt, D)
    @test outtryD == outtryD2 == yt*D
end

@testset "Multiplication of single element Diagonal (#36746, #40726)" begin
    @test_throws DimensionMismatch Diagonal(randn(1)) * randn(5)
    @test_throws DimensionMismatch Diagonal(randn(1)) * Diagonal(randn(3, 3))
    A = [1 0; 0 2]
    v = [3, 4]
    @test Diagonal(A) * v == A * v
    @test Diagonal(A) * Diagonal(A) == A * A
    @test_throws DimensionMismatch [1 0;0 1] * Diagonal([2 3])   # Issue #40726
    @test_throws DimensionMismatch lmul!(Diagonal([1]), [1,2,3]) # nearby
end

@testset "Multiplication of a Diagonal with an OffsetArray" begin
    # Offset indices should throw
    D = Diagonal(1:4)
    A = OffsetArray(rand(4,4), 2, 2)
    @test_throws ArgumentError D * A
    @test_throws ArgumentError A * D
    @test_throws ArgumentError mul!(similar(A, size(A)), A, D)
    @test_throws ArgumentError mul!(similar(A, size(A)), D, A)
end

@testset "Triangular division by Diagonal #27989" begin
    K = 5
    for elty in (Float32, Float64, ComplexF32, ComplexF64)
        U = UpperTriangular(randn(elty, K, K))
        L = LowerTriangular(randn(elty, K, K))
        D = Diagonal(randn(elty, K))
        @test (U / D)::UpperTriangular{elty} == UpperTriangular(Matrix(U) / Matrix(D))
        @test (L / D)::LowerTriangular{elty} == LowerTriangular(Matrix(L) / Matrix(D))
        @test (D \ U)::UpperTriangular{elty} == UpperTriangular(Matrix(D) \ Matrix(U))
        @test (D \ L)::LowerTriangular{elty} == LowerTriangular(Matrix(D) \ Matrix(L))
    end
end

@testset "(Sym)Tridiagonal division by Diagonal" begin
    for K in (5, 1), elty in (Float64, ComplexF32), overlength in (1, 0)
        S = SymTridiagonal(randn(elty, K), randn(elty, K-overlength))
        T = Tridiagonal(randn(elty, K-1), randn(elty, K), randn(elty, K-1))
        D = Diagonal(randn(elty, K))
        D0 = Diagonal(zeros(elty, K))
        @test (D \ S)::Tridiagonal{elty} == Tridiagonal(Matrix(D) \ Matrix(S))
        @test (D \ T)::Tridiagonal{elty} == Tridiagonal(Matrix(D) \ Matrix(T))
        @test (S / D)::Tridiagonal{elty} == Tridiagonal(Matrix(S) / Matrix(D))
        @test (T / D)::Tridiagonal{elty} == Tridiagonal(Matrix(T) / Matrix(D))
        @test_throws SingularException D0 \ S
        @test_throws SingularException D0 \ T
        @test_throws SingularException S / D0
        @test_throws SingularException T / D0
    end
    # 0-length case
    S = SymTridiagonal(Float64[], Float64[])
    T = Tridiagonal(Float64[], Float64[], Float64[])
    D = Diagonal(Float64[])
    @test (D \ S)::Tridiagonal{Float64} == T
    @test (D \ T)::Tridiagonal{Float64} == T
    @test (S / D)::Tridiagonal{Float64} == T
    @test (T / D)::Tridiagonal{Float64} == T
    # matrix eltype case
    K = 5
    for elty in (Float64, ComplexF32), overlength in (1, 0)
        S = SymTridiagonal([rand(elty, 2, 2) for _ in 1:K], [rand(elty, 2, 2) for _ in 1:K-overlength])
        T = Tridiagonal([rand(elty, 2, 2) for _ in 1:K-1], [rand(elty, 2, 2) for _ in 1:K], [rand(elty, 2, 2) for _ in 1:K-1])
        D = Diagonal(randn(elty, K))
        SM = fill(zeros(elty, 2, 2), K, K)
        TM = copy(SM)
        SM[1,1] = S[1,1]; TM[1,1] = T[1,1]
        for j in 2:K
            SM[j,j-1] = S[j,j-1]; SM[j,j] = S[j,j]; SM[j-1,j] = S[j-1,j]
            TM[j,j-1] = T[j,j-1]; TM[j,j] = T[j,j]; TM[j-1,j] = T[j-1,j]
        end
        for (M, Mm) in ((S, SM), (T, TM))
            DS = D \ M
            @test DS isa Tridiagonal
            DM = D \ Mm
            for i in -1:1; @test diag(DS, i) ≈ diag(DM, i) end
            DS = M / D
            @test DS isa Tridiagonal
            DM = Mm / D
            for i in -1:1; @test diag(DS, i) ≈ diag(DM, i) end
        end
    end
    # eltype promotion case
    S = SymTridiagonal(rand(-20:20, K), rand(-20:20, K-1))
    T = Tridiagonal(rand(-20:20, K-1), rand(-20:20, K), rand(-20:20, K-1))
    D = Diagonal(rand(1:20, K))
    @test (D \ S)::Tridiagonal{Float64} == Tridiagonal(Matrix(D) \ Matrix(S))
    @test (D \ T)::Tridiagonal{Float64} == Tridiagonal(Matrix(D) \ Matrix(T))
    @test (S / D)::Tridiagonal{Float64} == Tridiagonal(Matrix(S) / Matrix(D))
    @test (T / D)::Tridiagonal{Float64} == Tridiagonal(Matrix(T) / Matrix(D))
end

@testset "eigenvalue sorting" begin
    D = Diagonal([0.4, 0.2, -1.3])
    @test eigvals(D) == eigen(D).values == [0.4, 0.2, -1.3] # not sorted by default
    @test eigvals(Matrix(D)) == eigen(Matrix(D)).values == [-1.3, 0.2, 0.4] # sorted even if diagonal special case is detected
    E = eigen(D, sortby=abs) # sortby keyword supported for eigen(::Diagonal)
    @test E.values == [0.2, 0.4, -1.3]
    @test E.vectors == [0 1 0; 1 0 0; 0 0 1]
end

@testset "sum, mapreduce" begin
    D = Diagonal([1,2,3])
    Ddense = Matrix(D)
    @test sum(D) == 6
    @test_throws ArgumentError sum(D, dims=0)
    @test sum(D, dims=1) == sum(Ddense, dims=1)
    @test sum(D, dims=2) == sum(Ddense, dims=2)
    @test sum(D, dims=3) == sum(Ddense, dims=3)
    @test typeof(sum(D, dims=1)) == typeof(sum(Ddense, dims=1))
    @test mapreduce(one, min, D, dims=1) == mapreduce(one, min, Ddense, dims=1)
    @test mapreduce(one, min, D, dims=2) == mapreduce(one, min, Ddense, dims=2)
    @test mapreduce(one, min, D, dims=3) == mapreduce(one, min, Ddense, dims=3)
    @test typeof(mapreduce(one, min, D, dims=1)) == typeof(mapreduce(one, min, Ddense, dims=1))
    @test mapreduce(zero, max, D, dims=1) == mapreduce(zero, max, Ddense, dims=1)
    @test mapreduce(zero, max, D, dims=2) == mapreduce(zero, max, Ddense, dims=2)
    @test mapreduce(zero, max, D, dims=3) == mapreduce(zero, max, Ddense, dims=3)
    @test typeof(mapreduce(zero, max, D, dims=1)) == typeof(mapreduce(zero, max, Ddense, dims=1))

    D = Diagonal(Int[])
    Ddense = Matrix(D)
    @test sum(D) == 0
    @test_throws ArgumentError sum(D, dims=0)
    @test sum(D, dims=1) == sum(Ddense, dims=1)
    @test sum(D, dims=2) == sum(Ddense, dims=2)
    @test sum(D, dims=3) == sum(Ddense, dims=3)
    @test typeof(sum(D, dims=1)) == typeof(sum(Ddense, dims=1))

    D = Diagonal(Int[2])
    Ddense = Matrix(D)
    @test sum(D) == 2
    @test_throws ArgumentError sum(D, dims=0)
    @test sum(D, dims=1) == sum(Ddense, dims=1)
    @test sum(D, dims=2) == sum(Ddense, dims=2)
    @test sum(D, dims=3) == sum(Ddense, dims=3)
    @test typeof(sum(D, dims=1)) == typeof(sum(Ddense, dims=1))
end

@testset "logabsdet for generic eltype" begin
    d = Any[1, -2.0, -3.0]
    D = Diagonal(d)
    d1, s1 = logabsdet(D)
    @test d1 ≈ sum(log ∘ abs, d)
    @test s1 == prod(sign, d)
end

@testset "Empty (#35424) & size checks (#47060)" begin
    @test zeros(0)'*Diagonal(zeros(0))*zeros(0) === 0.0
    @test transpose(zeros(0))*Diagonal(zeros(Complex{Int}, 0))*zeros(0) === 0.0 + 0.0im
    @test dot(zeros(Int32, 0), Diagonal(zeros(Int, 0)), zeros(Int16, 0)) === 0
    @test_throws DimensionMismatch zeros(2)' * Diagonal(zeros(2)) * zeros(3)
    @test_throws DimensionMismatch zeros(3)' * Diagonal(zeros(2)) * zeros(2)
    @test_throws DimensionMismatch dot(zeros(2), Diagonal(zeros(2)), zeros(3))
    @test_throws DimensionMismatch dot(zeros(3), Diagonal(zeros(2)), zeros(2))
end

@testset "Diagonal(undef)" begin
    d = Diagonal{Float32}(undef, 2)
    @test length(d.diag) == 2
end

@testset "permutedims (#39447)" begin
    for D in (Diagonal(zeros(5)), Diagonal(zeros(5) .+ 1im), Diagonal([[1,2],[3,4]]))
        @test permutedims(D) === permutedims(D,(1,2)) === permutedims(D,(2,1)) === D
        @test_throws ArgumentError permutedims(D,(1,3))
    end
end

@testset "Inner product" begin
    A = Diagonal(rand(10) .+ im)
    B = Diagonal(rand(10) .+ im)
    @test dot(A, B) ≈ dot(Matrix(A), B)
    @test dot(A, B) ≈ dot(A, Matrix(B))
    @test dot(A, B) ≈ dot(Matrix(A), Matrix(B))
    @test dot(A, B) ≈ conj(dot(B, A))
end

@testset "eltype relaxation(#41015)" begin
    A = rand(3,3)
    for trans in (identity, adjoint, transpose)
        @test ldiv!(trans(I(3)), A) == A
        @test rdiv!(A, trans(I(3))) == A
    end
end

const BASE_TEST_PATH = joinpath(Sys.BINDIR, "..", "share", "julia", "test")
isdefined(Main, :ImmutableArrays) || @eval Main include(joinpath($(BASE_TEST_PATH), "testhelpers", "ImmutableArrays.jl"))
using .Main.ImmutableArrays

@testset "Conversion to AbstractArray" begin
    # tests corresponding to #34995
    d = ImmutableArray([1, 2, 3, 4])
    D = Diagonal(d)

    @test convert(AbstractArray{Float64}, D)::Diagonal{Float64,ImmutableArray{Float64,1,Array{Float64,1}}} == D
    @test convert(AbstractMatrix{Float64}, D)::Diagonal{Float64,ImmutableArray{Float64,1,Array{Float64,1}}} == D
end

@testset "divisions functionality" for elty in (Int, Float64, ComplexF64)
    B = Diagonal(rand(elty,5,5))
    x = rand(elty)
    @test \(x, B) == /(B, x)
end

@testset "promotion" begin
    for (v1, v2) in (([true], [1]), ([zeros(2,2)], [zeros(Int, 2,2)]))
        T = promote_type(eltype(v1), eltype(v2))
        V = promote_type(typeof(v1), typeof(v2))
        d1 = Diagonal(v1)
        d2 = Diagonal(v2)
        v = [d1, d2]
        @test (@inferred eltype(v)) == Diagonal{T, V}
    end
    # test for a type for which promote_type doesn't lead to a concrete eltype
    struct MyArrayWrapper{T,N,A<:AbstractArray{T,N}} <: AbstractArray{T,N}
       a :: A
    end
    Base.size(M::MyArrayWrapper) = size(M.a)
    Base.axes(M::MyArrayWrapper) = axes(M.a)
    Base.length(M::MyArrayWrapper) = length(M.a)
    Base.getindex(M::MyArrayWrapper, i::Int...) = M.a[i...]
    Base.setindex!(M::MyArrayWrapper, v, i::Int...) = M.a[i...] = v
    d1 = Diagonal(MyArrayWrapper(1:3))
    d2 = Diagonal(MyArrayWrapper(1.0:3.0))
    c = [d1, d2]
    @test c[1] == d1
    @test c[2] == d2
end

@testset "zero and one" begin
    D1 = Diagonal(rand(3))
    @test D1 + zero(D1) == D1
    @test D1 * one(D1) == D1
    @test D1 * oneunit(D1) == D1
    @test oneunit(D1) isa typeof(D1)
    D2 = Diagonal([collect(reshape(1:4, 2, 2)), collect(reshape(5:8, 2, 2))])
    @test D2 + zero(D2) == D2
    @test D2 * one(D2) == D2
    @test D2 * oneunit(D2) == D2
    @test oneunit(D2) isa typeof(D2)
    D3 = Diagonal([D2, D2]);
    @test D3 + zero(D3) == D3
    @test D3 * one(D3) == D3
    @test D3 * oneunit(D3) == D3
    @test oneunit(D3) isa typeof(D3)
end

@testset "$Tri" for (Tri, UTri) in ((UpperTriangular, UnitUpperTriangular), (LowerTriangular, UnitLowerTriangular))
    A = randn(4, 4)
    TriA = Tri(A)
    UTriA = UTri(A)
    D = Diagonal(1.0:4.0)
    DM = Matrix(D)
    DMF = factorize(DM)
    outTri = similar(TriA)
    out = similar(A)
    # 2 args
    for fun in (*, rmul!, rdiv!, /)
        @test fun(copy(TriA), D)::Tri == fun(Matrix(TriA), D)
        @test fun(copy(UTriA), D)::Tri == fun(Matrix(UTriA), D)
    end
    for fun in (*, lmul!, ldiv!, \)
        @test fun(D, copy(TriA))::Tri == fun(D, Matrix(TriA))
        @test fun(D, copy(UTriA))::Tri == fun(D, Matrix(UTriA))
    end
    # 3 args
    @test outTri === ldiv!(outTri, D, TriA)::Tri == ldiv!(out, D, Matrix(TriA))
    @test outTri === ldiv!(outTri, D, UTriA)::Tri == ldiv!(out, D, Matrix(UTriA))
    @test outTri === mul!(outTri, D, TriA)::Tri == mul!(out, D, Matrix(TriA))
    @test outTri === mul!(outTri, D, UTriA)::Tri == mul!(out, D, Matrix(UTriA))
    @test outTri === mul!(outTri, TriA, D)::Tri == mul!(out, Matrix(TriA), D)
    @test outTri === mul!(outTri, UTriA, D)::Tri == mul!(out, Matrix(UTriA), D)
    # 5 args
    @test outTri === mul!(outTri, D, TriA, 2, 1)::Tri == mul!(out, D, Matrix(TriA), 2, 1)
    @test outTri === mul!(outTri, D, UTriA, 2, 1)::Tri == mul!(out, D, Matrix(UTriA), 2, 1)
    @test outTri === mul!(outTri, TriA, D, 2, 1)::Tri == mul!(out, Matrix(TriA), D, 2, 1)
    @test outTri === mul!(outTri, UTriA, D, 2, 1)::Tri == mul!(out, Matrix(UTriA), D, 2, 1)

    # we may write to a Unit triangular if the diagonal is preserved
    ID = Diagonal(ones(size(UTriA,2)))
    @test mul!(copy(UTriA), UTriA, ID) == UTriA
    @test mul!(copy(UTriA), ID, UTriA) == UTriA

    @testset "partly filled parents" begin
        M = Matrix{BigFloat}(undef, 2, 2)
        M[1,1] = M[2,2] = 3
        isupper = Tri == UpperTriangular
        M[1+!isupper, 1+isupper] = 3
        D = Diagonal(1:2)
        T = Tri(M)
        TA = Array(T)
        @test T * D == TA * D
        @test D * T == D * TA
        @test mul!(copy(T), T, D, 2, 3) == 2T * D + 3T
        @test mul!(copy(T), D, T, 2, 3) == 2D * T + 3T

        U = UTri(M)
        UA = Array(U)
        @test U * D == UA * D
        @test D * U == D * UA
        @test mul!(copy(T), U, D, 2, 3) == 2 * UA * D + 3TA
        @test mul!(copy(T), D, U, 2, 3) == 2 * D * UA + 3TA

        M2 = Matrix{BigFloat}(undef, 2, 2)
        M2[1+!isupper, 1+isupper] = 3
        U = UTri(M2)
        UA = Array(U)
        @test U * D == UA * D
        @test D * U == D * UA
        ID = Diagonal(ones(size(U,2)))
        @test mul!(copy(U), U, ID) == U
        @test mul!(copy(U), ID, U) == U
        @test mul!(copy(U), U, ID, 2, -1) == U
        @test mul!(copy(U), ID, U, 2, -1) == U
    end
end

struct SMatrix1{T} <: AbstractArray{T,2}
    elt::T
end
Base.:(==)(A::SMatrix1, B::SMatrix1) = A.elt == B.elt
Base.zero(::Type{SMatrix1{T}}) where {T} = SMatrix1(zero(T))
Base.iszero(A::SMatrix1) = iszero(A.elt)
Base.getindex(A::SMatrix1, inds...) = A.elt
Base.size(::SMatrix1) = (1, 1)
@testset "map for Diagonal matrices (#46292)" begin
    A = Diagonal([1])
    @test A isa Diagonal{Int,Vector{Int}}
    @test 2*A isa Diagonal{Int,Vector{Int}}
    @test A.+1 isa Matrix{Int}
    # Numeric element types remain diagonal
    B = map(SMatrix1, A)
    @test B == fill(SMatrix1(1), 1, 1)
    @test B isa Diagonal{SMatrix1{Int},Vector{SMatrix1{Int}}}
    # Non-numeric element types become dense
    C = map(a -> SMatrix1(string(a)), A)
    @test C == fill(SMatrix1(string(1)), 1, 1)
    @test C isa Matrix{SMatrix1{String}}
end

@testset "show" begin
    @test repr(Diagonal([1,2])) == "Diagonal([1, 2])"  # 2-arg show
    @test contains(repr(MIME"text/plain"(), Diagonal([1,2])), "⋅  2")  # 3-arg show
end

@testset "copyto! with UniformScaling" begin
    @testset "Fill" begin
        for len in (4, InfiniteArrays.Infinity())
            d = FillArrays.Fill(1, len)
            D = Diagonal(d)
            @test copyto!(D, I) === D
        end
    end
    D = Diagonal(fill(2, 2))
    copyto!(D, I)
    @test all(isone, diag(D))
end

@testset "diagonal triple multiplication (#49005)" begin
    n = 10
    @test *(Diagonal(ones(n)), Diagonal(1:n), Diagonal(ones(n))) isa Diagonal
    @test_throws DimensionMismatch (*(Diagonal(ones(n)), Diagonal(1:n), Diagonal(ones(n+1))))
    @test_throws DimensionMismatch (*(Diagonal(ones(n)), Diagonal(1:n+1), Diagonal(ones(n+1))))
    @test_throws DimensionMismatch (*(Diagonal(ones(n+1)), Diagonal(1:n), Diagonal(ones(n))))

    # currently falls back to two-term *
    @test *(Diagonal(ones(n)), Diagonal(1:n), Diagonal(ones(n)), Diagonal(1:n)) isa Diagonal
end

@testset "triple multiplication with a sandwiched BandedMatrix" begin
    D = Diagonal(StepRangeLen(NaN, 0, 4));
    B = Bidiagonal(1:4, 1:3, :U)
    C = D * B * D
    @test iszero(diag(C, 2))
    # test associativity
    C1 = (D * B) * D
    C2 = D * (B * D)
    @test diag(C,2) == diag(C1,2) == diag(C2,2)
end

@testset "diagind" begin
    D = Diagonal(1:4)
    M = Matrix(D)
    @testset for k in -4:4
        @test D[diagind(D,k)] == M[diagind(M,k)]
    end
end

@testset "avoid matmul ambiguities with ::MyMatrix * ::AbstractMatrix" begin
    A = [i+j for i in 1:2, j in 1:2]
    S = SizedArrays.SizedArray{(2,2)}(A)
    D = Diagonal([1:2;])
    @test S * D == A * D
    @test D * S == D * A
    C1, C2 = zeros(2,2), zeros(2,2)
    @test mul!(C1, S, D) == mul!(C2, A, D)
    @test mul!(C1, S, D, 1, 2) == mul!(C2, A, D, 1 ,2)
    @test mul!(C1, D, S) == mul!(C2, D, A)
    @test mul!(C1, D, S, 1, 2) == mul!(C2, D, A, 1 ,2)

    v = [i for i in 1:2]
    sv = SizedArrays.SizedArray{(2,)}(v)
    @test D * sv == D * v
    C1, C2 = zeros(2), zeros(2)
    @test mul!(C1, D, sv) == mul!(C2, D, v)
    @test mul!(C1, D, sv, 1, 2) == mul!(C2, D, v, 1 ,2)
end

@testset "copy" begin
    @test copy(Diagonal(1:5)) === Diagonal(1:5)
end

@testset "kron! for Diagonal" begin
    a = Diagonal([2,2])
    b = Diagonal([1,1])
    c = Diagonal([0,0,0,0])
    kron!(c,b,a)
    @test c == Diagonal([2,2,2,2])
    c=Diagonal(Vector{Float64}(undef, 4))
    kron!(c,a,b)
    @test c == Diagonal([2,2,2,2])
end

@testset "uppertriangular/lowertriangular" begin
    D = Diagonal([1,2])
    @test LinearAlgebra.uppertriangular(D) === D
    @test LinearAlgebra.lowertriangular(D) === D
end

@testset "mul/div with an adjoint vector" begin
    A = [1.0;;]
    x = [1.0]
    yadj = Diagonal(A) \ x'
    @test typeof(yadj) == typeof(x')
    @test yadj == x'
    yadj = Diagonal(A) * x'
    @test typeof(yadj) == typeof(x')
    @test yadj == x'
end

@testset "Matrix conversion for non-numeric" begin
    D = Diagonal(fill(Diagonal([1,3]), 2))
    M = Matrix{eltype(D)}(D)
    @test M isa Matrix{eltype(D)}
    @test M == D
end

@testset "rmul!/lmul! with banded matrices" begin
    @testset "$(nameof(typeof(B)))" for B in (
                            Bidiagonal(rand(4), rand(3), :L),
                            Tridiagonal(rand(3), rand(4), rand(3))
                    )
        BA = Array(B)
        D = Diagonal(rand(size(B,1)))
        DA = Array(D)
        @test rmul!(copy(B), D) ≈ B * D ≈ BA * DA
        @test lmul!(D, copy(B)) ≈ D * B ≈ DA * BA
    end
end

@testset "rmul!/lmul! with numbers" begin
    D = Diagonal(rand(4))
    @test rmul!(copy(D), 0.2) ≈ rmul!(Array(D), 0.2)
    @test lmul!(0.2, copy(D)) ≈ lmul!(0.2, Array(D))
    @test_throws ArgumentError rmul!(D, NaN)
    @test_throws ArgumentError lmul!(NaN, D)
    D = Diagonal(rand(1))
    @test all(isnan, rmul!(copy(D), NaN))
    @test all(isnan, lmul!(NaN, copy(D)))
end

@testset "+/- with block Symmetric/Hermitian" begin
    for p in ([1 2; 3 4], [1 2+im; 2-im 4+2im])
        m = SizedArrays.SizedArray{(2,2)}(p)
        D = Diagonal(fill(m, 2))
        for T in (Symmetric, Hermitian)
            S = T(fill(m, 2, 2))
            @test D + S == Array(D) + Array(S)
            @test S + D == Array(S) + Array(D)
        end
    end
end

@testset "bounds-check with CartesianIndex ranges" begin
    D = Diagonal(1:typemax(Int))
    @test checkbounds(Bool, D, diagind(D, IndexCartesian()))
end

@testset "zeros in kron with block matrices" begin
    D = Diagonal(1:4)
    B = reshape([ones(2,2), ones(3,2), ones(2,3), ones(3,3)], 2, 2)
    @test kron(D, B) == kron(Array(D), B)
    @test kron(B, D) == kron(B, Array(D))
    D2 = Diagonal([ones(2,2), ones(3,3)])
    @test kron(D, D2) == kron(D, Array{eltype(D2)}(D2))
    @test kron(D2, D) == kron(Array{eltype(D2)}(D2), D)
end

@testset "opnorms" begin
    D = Diagonal([1,-2,3,-4])

    @test opnorm(D, 1) == opnorm(Matrix(D), 1)
    @test opnorm(D, 2) ≈ opnorm(Matrix(D), 2)
    @test opnorm(D, Inf) == opnorm(Matrix(D), Inf)

    D = Diagonal([-11])
    @test opnorm(D, 1) == opnorm(Matrix(D), 1)
    @test opnorm(D, 2) ≈ opnorm(Matrix(D), 2)
    @test opnorm(D, Inf) == opnorm(Matrix(D), Inf)

    # block diagonal matrices
    D = Diagonal([[1 2; 3 4], [5 6; 7 8]])
    A = [1 2 0 0; 3 4 0 0; 0 0 5 6; 0 0 7 8] # full matrix of D
    @test opnorm(D, 1) == opnorm(A, 1)
    @test opnorm(D, 2) ≈ opnorm(A, 2)
    @test opnorm(D, Inf) == opnorm(A, Inf)
end

end # module TestDiagonal<|MERGE_RESOLUTION|>--- conflicted
+++ resolved
@@ -468,26 +468,6 @@
         @test svdvals(D) == s
         @test svd(D).V == V
     end
-<<<<<<< HEAD
-
-    @testset "svd/eigen with Diagonal{Furlong}" begin
-        Du = Furlong.(D)
-        @test Du isa Diagonal{<:Furlong{1}}
-        F = svd(Du)
-        U, s, V = F
-        @test map(x -> x.val, Matrix(F)) ≈ map(x -> x.val, Du)
-        @test svdvals(Du) == s
-        @test U isa AbstractMatrix{<:Union{Real,Complex}}
-        @test V isa AbstractMatrix{<:AbstractFloat}
-        @test s isa AbstractVector{<:Furlong{1}}
-        E = eigen(Du)
-        vals, vecs = E
-        @test Matrix(E) == Du
-        @test vals isa AbstractVector{<:Furlong{1}}
-        @test vecs isa AbstractMatrix{<:AbstractFloat}
-    end
-=======
->>>>>>> 97a712fc
 end
 
 @testset "axes" begin
