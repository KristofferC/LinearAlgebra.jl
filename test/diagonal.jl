# This file is a part of Julia. License is MIT: https://julialang.org/license

module TestDiagonal

using Test, LinearAlgebra, Random
using LinearAlgebra: BlasFloat, BlasComplex

const BASE_TEST_PATH = joinpath(Sys.BINDIR, "..", "share", "julia", "test")

isdefined(Main, :OffsetArrays) || @eval Main include(joinpath($(BASE_TEST_PATH), "testhelpers", "OffsetArrays.jl"))
using .Main.OffsetArrays

isdefined(Main, :InfiniteArrays) || @eval Main include(joinpath($(BASE_TEST_PATH), "testhelpers", "InfiniteArrays.jl"))
using .Main.InfiniteArrays

isdefined(Main, :FillArrays) || @eval Main include(joinpath($(BASE_TEST_PATH), "testhelpers", "FillArrays.jl"))
using .Main.FillArrays

isdefined(Main, :SizedArrays) || @eval Main include(joinpath($(BASE_TEST_PATH), "testhelpers", "SizedArrays.jl"))
using .Main.SizedArrays

const n=12 # Size of matrix problem to test
Random.seed!(1)

@testset for relty in (Float32, Float64, BigFloat), elty in (relty, Complex{relty})
    dd=convert(Vector{elty}, randn(n))
    vv=convert(Vector{elty}, randn(n))
    UU=convert(Matrix{elty}, randn(n,n))
    if elty <: Complex
        dd+=im*convert(Vector{elty}, randn(n))
        vv+=im*convert(Vector{elty}, randn(n))
        UU+=im*convert(Matrix{elty}, randn(n,n))
    end
    D = Diagonal(dd)
    DM = Matrix(Diagonal(dd))

    @testset "constructor" begin
        for x in (dd, GenericArray(dd))
            @test Diagonal(x)::Diagonal{elty,typeof(x)} == DM
            @test Diagonal(x).diag === x
            @test Diagonal{elty}(x)::Diagonal{elty,typeof(x)} == DM
            @test Diagonal{elty}(x).diag === x
            @test Diagonal{elty}(D) === D
        end
        @test eltype(Diagonal{elty}([1,2,3,4])) == elty
        @test isa(Diagonal{elty,Vector{elty}}(GenericArray([1,2,3,4])), Diagonal{elty,Vector{elty}})
        @test isa(Diagonal{elty}(rand(Int,n,n)), Diagonal{elty,Vector{elty}})
        DI = Diagonal([1,2,3,4])
        @test Diagonal(DI) === DI
        @test isa(Diagonal{elty}(DI), Diagonal{elty})

        # diagonal matrices may be converted to Diagonal
        local A = [1 0; 0 2]
        local DA = convert(Diagonal{Float32,Vector{Float32}}, A)
        @test DA isa Diagonal{Float32,Vector{Float32}}
        @test DA == A

        # issue #26178
        @test_throws MethodError convert(Diagonal, [1,2,3,4])
        @test_throws DimensionMismatch convert(Diagonal, [1 2 3 4])
        @test_throws InexactError convert(Diagonal, ones(2,2))

        # Test reversing
        # Test reversing along rows
        @test reverse(D, dims=1) == reverse(Matrix(D), dims=1)

        # Test reversing along columns
        @test reverse(D, dims=2) == reverse(Matrix(D), dims=2)

        # Test reversing the entire matrix
        @test reverse(D)::Diagonal == reverse(Matrix(D)) == reverse!(copy(D))
    end

    @testset "Basic properties" begin
        @test_throws BoundsError size(D,0)
        @test size(D,1) == size(D,2) == length(dd)
        @test size(D,3) == 1
        @test typeof(convert(Diagonal{ComplexF32},D)) <: Diagonal{ComplexF32}
        @test typeof(convert(AbstractMatrix{ComplexF32},D)) <: Diagonal{ComplexF32}

        @test Array(real(D)) == real(DM)
        @test Array(abs.(D)) == abs.(DM)
        @test Array(imag(D)) == imag(DM)

        @test parent(D) == dd
        @test D[1,1] == dd[1]
        @test D[1,2] == 0

        @test issymmetric(D)
        @test isdiag(D)
        @test isdiag(Diagonal([[1 0; 0 1], [1 0; 0 1]]))
        @test !isdiag(Diagonal([[1 0; 0 1], [1 0; 1 1]]))
        @test istriu(D)
        @test istriu(D, -1)
        @test !istriu(D, 1)
        @test istriu(Diagonal(zero(diag(D))), 1)
        @test istril(D)
        @test !istril(D, -1)
        @test istril(D, 1)
        @test istril(Diagonal(zero(diag(D))), -1)
        @test Base.isstored(D,1,1)
        @test !Base.isstored(D,1,2)
        @test_throws BoundsError Base.isstored(D, n + 1, 1)
        if elty <: Real
            @test ishermitian(D)
        end
    end

    @testset "diag" begin
        @test isempty(@inferred diag(D,  n+1))
        @test isempty(@inferred diag(D, -n-1))
        @test (@inferred diag(D))::typeof(dd) == dd
        @test (@inferred diag(D, 0))::typeof(dd) == dd
        @test (@inferred diag(D, 1))::typeof(dd) == zeros(elty, n-1)
        DG = Diagonal(GenericArray(dd))
        @test (@inferred diag(DG))::typeof(GenericArray(dd)) == GenericArray(dd)
        @test (@inferred diag(DG, 1))::typeof(GenericArray(dd)) == GenericArray(zeros(elty, n-1))
    end


    @testset "Simple unary functions" begin
        for op in (-,)
            @test op(D)==op(DM)
        end

        for func in (det, tr)
            @test func(D) ≈ func(DM) atol=n^2*eps(relty)*(1+(elty<:Complex))
        end

        if eltype(D) <: Real
            @test minimum(D) ≈ minimum(DM)
            @test maximum(D) ≈ maximum(DM)
        end

        if relty <: BlasFloat
            for func in (exp, cis, sinh, cosh, tanh, sech, csch, coth)
                @test func(D) ≈ func(DM) atol=n^3*eps(relty)
            end
            @test log(Diagonal(abs.(D.diag))) ≈ log(abs.(DM)) atol=n^3*eps(relty)
        end
        if elty <: BlasComplex
            for func in (logdet, sqrt, sin, cos, tan, sec, csc, cot,
                         asin, acos, atan, asec, acsc, acot,
                         asinh, acosh, atanh, asech, acsch, acoth)
                @test func(D) ≈ func(DM) atol=n^2*eps(relty)*2
            end
        end
    end

    @testset "Two-dimensional Euler formula for Diagonal" begin
        @test cis(Diagonal([π, π])) ≈ -I
    end

    @testset "Linear solve" begin
        for (v, U) in ((vv, UU), (view(vv, 1:n), view(UU, 1:n, 1:2)))
            @test D*v ≈ DM*v atol=n*eps(relty)*(1+(elty<:Complex))
            @test D*U ≈ DM*U atol=n^2*eps(relty)*(1+(elty<:Complex))

            @test transpose(U)*D ≈ transpose(U)*Array(D)
            @test U'*D ≈ U'*Array(D)

            if relty != BigFloat
                atol_two = 2n^2 * eps(relty) * (1 + (elty <: Complex))
                atol_three = 2n^3 * eps(relty) * (1 + (elty <: Complex))
                @test D\v ≈ DM\v atol=atol_two
                @test D\U ≈ DM\U atol=atol_three
                @test ldiv!(D, copy(v)) ≈ DM\v atol=atol_two
                @test ldiv!(transpose(D), copy(v)) ≈ DM\v atol=atol_two
                @test ldiv!(adjoint(conj(D)), copy(v)) ≈ DM\v atol=atol_two
                @test ldiv!(D, copy(U)) ≈ DM\U atol=atol_three
                @test ldiv!(transpose(D), copy(U)) ≈ DM\U atol=atol_three
                @test ldiv!(adjoint(conj(D)), copy(U)) ≈ DM\U atol=atol_three
                # this method tests AbstractMatrix/AbstractVec for second arg
                Usym_bad = Symmetric(ones(elty, n+1, n+1))
                @test_throws DimensionMismatch ldiv!(D, copy(Usym_bad))

                @test ldiv!(zero(v), D, copy(v)) ≈ DM\v atol=atol_two
                @test ldiv!(zero(v), transpose(D), copy(v)) ≈ DM\v atol=atol_two
                @test ldiv!(zero(v), adjoint(conj(D)), copy(v)) ≈ DM\v atol=atol_two
                @test ldiv!(zero(U), D, copy(U)) ≈ DM\U atol=atol_three
                @test ldiv!(zero(U), transpose(D), copy(U)) ≈ DM\U atol=atol_three
                @test ldiv!(zero(U), adjoint(conj(D)), copy(U)) ≈ DM\U atol=atol_three

                Uc = copy(U')
                target = rmul!(Uc, Diagonal(inv.(D.diag)))
                @test rdiv!(Uc, D) ≈ target atol=atol_three
                @test_throws DimensionMismatch rdiv!(Matrix{elty}(I, n-1, n-1), D)
                @test_throws SingularException rdiv!(Uc, Diagonal(fill!(similar(D.diag), 0)))
                @test rdiv!(Uc, transpose(D)) ≈ target atol=atol_three
                @test rdiv!(Uc, adjoint(conj(D))) ≈ target atol=atol_three
                @test ldiv!(D, Matrix{eltype(D)}(I, size(D))) ≈ D \ Matrix{eltype(D)}(I, size(D)) atol=atol_three
                @test_throws DimensionMismatch ldiv!(D, fill(elty(1), n + 1))
                @test_throws SingularException ldiv!(Diagonal(zeros(relty, n)), copy(v))
                b = rand(elty, n, n)
                @test ldiv!(D, copy(b)) ≈ Array(D)\Array(b)
                @test_throws SingularException ldiv!(Diagonal(zeros(elty, n)), copy(b))
                b = view(rand(elty, n), Vector(1:n))
                b2 = copy(b)
                c = ldiv!(D, b)
                d = Array(D)\b2
                @test c ≈ d
                @test_throws SingularException ldiv!(Diagonal(zeros(elty, n)), b)
                b = rand(elty, n+1, n+1)
                @test_throws DimensionMismatch ldiv!(D, copy(b))
                b = view(rand(elty, n+1), Vector(1:n+1))
                @test_throws DimensionMismatch ldiv!(D, b)
            end
        end
    end
    d = convert(Vector{elty}, randn(n))
    D2 = Diagonal(d)
    DM2= Matrix(Diagonal(d))
    @testset "Binary operations" begin
        for op in (+, -, *)
            @test Array(op(D, D2)) ≈ op(DM, DM2)
        end
        @testset "with plain numbers" begin
            a = rand()
            @test Array(a*D) ≈ a*DM
            @test Array(D*a) ≈ DM*a
            @test Array(D/a) ≈ DM/a
            if elty <: Real
                @test Array(abs.(D)^a) ≈ abs.(DM)^a
            else
                @test Array(D^a) ≈ DM^a
            end
            @test Diagonal(1:100)^2 == Diagonal((1:100).^2)
            p = 3
            @test Diagonal(1:100)^p == Diagonal((1:100).^p)
            @test Diagonal(1:100)^(-1) == Diagonal(inv.(1:100))
            @test Diagonal(1:100)^2.0 == Diagonal((1:100).^2.0)
            @test Diagonal(1:100)^(2.0+0im) == Diagonal((1:100).^(2.0+0im))
        end

        if relty <: BlasFloat
            for b in (rand(elty,n,n), rand(elty,n))
                @test lmul!(copy(D), copy(b)) ≈ Array(D)*Array(b)
                @test lmul!(transpose(copy(D)), copy(b)) ≈ transpose(Array(D))*Array(b)
                @test lmul!(adjoint(copy(D)), copy(b)) ≈ Array(D)'*Array(b)
            end
        end

        #a few missing mults
        bd = Bidiagonal(D2)
        @test D*transpose(D2) ≈ Array(D)*transpose(Array(D2))
        @test D2*transpose(D) ≈ Array(D2)*transpose(Array(D))
        @test D2*D' ≈ Array(D2)*Array(D)'

        #division of two Diagonals
        @test D/D2 ≈ Diagonal(D.diag./D2.diag)
        @test D\D2 ≈ Diagonal(D2.diag./D.diag)

        # QR \ Diagonal
        A = rand(elty, n, n)
        qrA = qr(A)
        @test qrA \ D ≈ A \ D

        # HermOrSym
        A     = rand(elty, n, n)
        Asym  = Symmetric(A + transpose(A), :U)
        Aherm = Hermitian(A + adjoint(A), :U)
        for op in (+, -)
            @test op(Asym, D) isa Symmetric
            @test Array(op(Asym, D)) ≈ Array(Symmetric(op(Array(Asym), Array(D))))
            @test op(D, Asym) isa Symmetric
            @test Array(op(D, Asym)) ≈ Array(Symmetric(op(Array(D), Array(Asym))))
            if !(elty <: Real)
                Dr = real(D)
                @test op(Aherm, Dr) isa Hermitian
                @test Array(op(Aherm, Dr)) ≈ Array(Hermitian(op(Array(Aherm), Array(Dr))))
                @test op(Dr, Aherm) isa Hermitian
                @test Array(op(Dr, Aherm)) ≈ Array(Hermitian(op(Array(Dr), Array(Aherm))))
            end
        end
        @test Array(D*transpose(Asym)) ≈ Array(D) * Array(transpose(Asym))
        @test Array(D*adjoint(Asym)) ≈ Array(D) * Array(adjoint(Asym))
        @test Array(D*transpose(Aherm)) ≈ Array(D) * Array(transpose(Aherm))
        @test Array(D*adjoint(Aherm)) ≈ Array(D) * Array(adjoint(Aherm))
        @test Array(transpose(Asym)*transpose(D)) ≈ Array(transpose(Asym)) * Array(transpose(D))
        @test Array(transpose(D)*transpose(Asym)) ≈ Array(transpose(D)) * Array(transpose(Asym))
        @test Array(adjoint(Aherm)*adjoint(D)) ≈ Array(adjoint(Aherm)) * Array(adjoint(D))
        @test Array(adjoint(D)*adjoint(Aherm)) ≈ Array(adjoint(D)) * Array(adjoint(Aherm))

        # Performance specialisations for A*_mul_B!
        vvv = similar(vv)
        @test (r = Matrix(D) * vv   ; mul!(vvv, D, vv)  ≈ r ≈ vvv)
        @test (r = Matrix(D)' * vv  ; mul!(vvv, adjoint(D), vv) ≈ r ≈ vvv)
        @test (r = transpose(Matrix(D)) * vv ; mul!(vvv, transpose(D), vv) ≈ r ≈ vvv)

        UUU = similar(UU)
        for transformA in (identity, adjoint, transpose)
            for transformD in (identity, adjoint, transpose)
                @test mul!(UUU, transformA(UU), transformD(D)) ≈  transformA(UU) * Matrix(transformD(D))
                @test mul!(UUU, transformD(D), transformA(UU)) ≈  Matrix(transformD(D)) * transformA(UU)
            end
        end

        alpha = elty(randn())  # randn(elty) does not work with BigFloat
        beta = elty(randn())
        @test begin
            vvv = similar(vv)
            vvv .= randn(size(vvv))  # randn!(vvv) does not work with BigFloat
            r = alpha * Matrix(D) * vv + beta * vvv
            mul!(vvv, D, vv, alpha, beta)  ≈ r ≈ vvv
        end
        @test begin
            vvv = similar(vv)
            vvv .= randn(size(vvv))  # randn!(vvv) does not work with BigFloat
            r = alpha * Matrix(D)' * vv + beta * vvv
            mul!(vvv, adjoint(D), vv, alpha, beta) ≈ r ≈ vvv
        end
        @test begin
            vvv = similar(vv)
            vvv .= randn(size(vvv))  # randn!(vvv) does not work with BigFloat
            r = alpha * transpose(Matrix(D)) * vv + beta * vvv
            mul!(vvv, transpose(D), vv, alpha, beta) ≈ r ≈ vvv
        end

        @test begin
            UUU = similar(UU)
            UUU .= randn(size(UUU))  # randn!(UUU) does not work with BigFloat
            r = alpha * Matrix(D) * UU + beta * UUU
            mul!(UUU, D, UU, alpha, beta) ≈ r ≈ UUU
        end
        @test begin
            UUU = similar(UU)
            UUU .= randn(size(UUU))  # randn!(UUU) does not work with BigFloat
            r = alpha * Matrix(D)' * UU + beta * UUU
            mul!(UUU, adjoint(D), UU, alpha, beta) ≈ r ≈ UUU
        end
        @test begin
            UUU = similar(UU)
            UUU .= randn(size(UUU))  # randn!(UUU) does not work with BigFloat
            r = alpha * transpose(Matrix(D)) * UU + beta * UUU
            mul!(UUU, transpose(D), UU, alpha, beta) ≈ r ≈ UUU
        end

        # make sure that mul!(A, {Adj|Trans}(B)) works with B as a Diagonal
        VV = Array(D)
        DD = copy(D)
        r  = VV * Matrix(D)
        @test Array(rmul!(VV, DD)) ≈ r ≈ Array(D)*Array(D)
        DD = copy(D)
        r  = VV * transpose(Array(D))
        @test Array(rmul!(VV, transpose(DD))) ≈ r
        DD = copy(D)
        r  = VV * Array(D)'
        @test Array(rmul!(VV, adjoint(DD))) ≈ r

        # kron
        D3 = Diagonal(convert(Vector{elty}, rand(n÷2)))
        DM3= Matrix(D3)
        @test Matrix(kron(D, D3)) ≈ kron(DM, DM3)
        M4 = rand(elty, size(D3,1) + 1, size(D3,2) + 2) # choose a different size from D3
        @test kron(D3, M4) ≈ kron(DM3, M4)
        @test kron(M4, D3) ≈ kron(M4, DM3)
        X = [ones(1,1) for i in 1:2, j in 1:2]
        @test kron(I(2), X)[1,3] == zeros(1,1)
        X = [ones(2,2) for i in 1:2, j in 1:2]
        @test kron(I(2), X)[1,3] == zeros(2,2)
    end
    @testset "iszero, isone, triu, tril" begin
        Dzero = Diagonal(zeros(elty, 10))
        Done = Diagonal(ones(elty, 10))
        Dmix = Diagonal(zeros(elty, 10))
        Dmix[end,end] = one(elty)
        @test iszero(Dzero)
        @test !isone(Dzero)
        @test !iszero(Done)
        @test isone(Done)
        @test !iszero(Dmix)
        @test !isone(Dmix)
        @test istriu(D)
        @test istril(D)
        @test iszero(triu(D,1))
        @test triu(D,0)  == D
        @test triu(D,-1) == D
        @test tril(D,1)  == D
        @test iszero(tril(D,-1))
        @test tril(D,0)  == D
        @test_throws ArgumentError tril(D, -n - 2)
        @test_throws ArgumentError tril(D, n)
        @test_throws ArgumentError triu(D, -n)
        @test_throws ArgumentError triu(D, n + 2)
    end

    # factorize
    @test factorize(D) == D

    @testset "Eigensystem" begin
        eigD = eigen(D)
        @test Diagonal(eigD.values) == D
        @test eigD.vectors == Matrix(I, size(D))
        eigsortD = eigen(D, sortby=LinearAlgebra.eigsortby)
        @test eigsortD.values !== D.diag
        @test eigsortD.values == sort(D.diag, by=LinearAlgebra.eigsortby)
        @test Matrix(eigsortD) == D
    end

    @testset "ldiv" begin
        v = rand(n + 1)
        @test_throws DimensionMismatch D\v
        v = rand(n)
        @test D\v ≈ DM\v
        V = rand(n + 1, n)
        @test_throws DimensionMismatch D\V
        V = rand(n, n)
        @test D\V ≈ DM\V
    end

    @testset "conj and transpose" begin
        @test transpose(D) == D
        if elty <: Real
            @test transpose(D) === D
            @test adjoint(D) === D
        elseif elty <: BlasComplex
            @test Array(conj(D)) ≈ conj(DM)
            @test adjoint(D) == conj(D)
            local D2 = copy(D)
            local D2adj = adjoint(D2)
            D2adj[1,1] = rand(eltype(D2adj))
            @test D2[1,1] == adjoint(D2adj[1,1])
            @test D2adj' === D2
        end
        # Translates to Ac/t_mul_B, which is specialized after issue 21286
        @test(D' * vv == conj(D) * vv)
        @test(transpose(D) * vv == D * vv)
    end

    # logdet and logabsdet
    if relty <: Real
        lD = Diagonal(convert(Vector{relty}, rand(n)))
        lM = Matrix(lD)
        @test logdet(lD) ≈ logdet(lM)
        d1, s1 = @inferred logabsdet(lD)
        d2, s2 = logabsdet(lM)
        @test d1 ≈ d2
        @test s1 == s2
        @test logdet(Diagonal(relty[-1,-2])) ≈ log(2)
        @test_throws DomainError logdet(Diagonal(relty[-1,-2,-3]))
    end

    @testset "similar" begin
        @test isa(similar(D), Diagonal{elty})
        @test isa(similar(D, Int), Diagonal{Int})
        @test isa(similar(D, (3,2)), Matrix{elty})
        @test isa(similar(D, Int, (3,2)), Matrix{Int})
    end

    # Issue number 10036
    # make sure issymmetric/ishermitian work for
    # non-real diagonal matrices
    @testset "issymmetric/hermitian for complex Diagonal" begin
        @test issymmetric(D2)
        @test ishermitian(D2)
        if elty <: Complex
            dc = d .+ elty(1im)
            D3 = Diagonal(dc)
            @test issymmetric(D3)
            @test !ishermitian(D3)
        end
    end

    @testset "svd (#11120/#11247/#1149)" begin
        D[1] = 0
        U, s, V = svd(D)
        @test (U*Diagonal(s))*V' ≈ D
        @test svdvals(D) == s
        @test svd(D).V == V
    end
end

@testset "axes" begin
    v = OffsetArray(1:3)
    D = Diagonal(v)
    @test axes(D) isa NTuple{2,typeof(axes(v,1))}
end

@testset "rdiv! (#40887)" begin
    @test rdiv!(Matrix(Diagonal([2.0, 3.0])), Diagonal(2:3)) == Diagonal([1.0, 1.0])
    @test rdiv!(fill(3.0, 3, 3), 3.0I(3)) == ones(3,3)
end

@testset "kron (issue #40595)" begin
    # custom array type to test that kron on Diagonal matrices preserves types of the parents if possible
    struct KronTestArray{T, N, AT} <: AbstractArray{T, N}
        data::AT
    end
    KronTestArray(data::AbstractArray) = KronTestArray{eltype(data), ndims(data), typeof(data)}(data)
    Base.size(A::KronTestArray) = size(A.data)
    LinearAlgebra.kron(A::KronTestArray, B::KronTestArray) = KronTestArray(kron(A.data, B.data))
    Base.getindex(K::KronTestArray{<:Any,N}, i::Vararg{Int,N}) where {N} = K.data[i...]

    A = KronTestArray([1, 2, 3]);
    @test kron(A, A) isa KronTestArray
    Ad = Diagonal(A);
    @test kron(Ad, Ad).diag isa KronTestArray
    @test kron(Ad, Ad).diag == kron([1, 2, 3], [1, 2, 3])
end

# Define a vector type that does not support `deleteat!`, to ensure that `kron` handles this
struct SimpleVector{T} <: AbstractVector{T}
    vec::Vector{T}
end
SimpleVector(x::SimpleVector) = SimpleVector(Vector(x.vec))
SimpleVector{T}(::UndefInitializer, n::Integer) where {T} = SimpleVector(Vector{T}(undef, n))
Base.:(==)(x::SimpleVector, y::SimpleVector) = x == y
Base.axes(x::SimpleVector) = axes(x.vec)
Base.convert(::Type{Vector{T}}, x::SimpleVector) where {T} = convert(Vector{T}, x.vec)
Base.convert(::Type{Vector}, x::SimpleVector{T}) where {T} = convert(Vector{T}, x)
Base.convert(::Type{Array{T}}, x::SimpleVector) where {T} = convert(Vector{T}, x)
Base.convert(::Type{Array}, x::SimpleVector) = convert(Vector, x)
Base.copyto!(x::SimpleVector, y::SimpleVector) = (copyto!(x.vec, y.vec); x)
Base.eltype(::Type{SimpleVector{T}}) where {T} = T
Base.getindex(x::SimpleVector, ind...) = getindex(x.vec, ind...)
Base.kron(x::SimpleVector, y::SimpleVector) = SimpleVector(kron(x.vec, y.vec))
Base.promote_rule(::Type{<:AbstractVector{T}}, ::Type{SimpleVector{U}}) where {T,U} = Vector{promote_type(T, U)}
Base.promote_rule(::Type{SimpleVector{T}}, ::Type{SimpleVector{U}}) where {T,U} = SimpleVector{promote_type(T, U)}
Base.setindex!(x::SimpleVector, val, ind...) = (setindex!(x.vec, val, ind...), x)
Base.similar(x::SimpleVector, ::Type{T}) where {T} = SimpleVector(similar(x.vec, T))
Base.similar(x::SimpleVector, ::Type{T}, dims::Dims{1}) where {T} = SimpleVector(similar(x.vec, T, dims))
Base.size(x::SimpleVector) = size(x.vec)

@testset "kron (issue #46456)" for repr in Any[identity, SimpleVector]
    A = Diagonal(repr(randn(10)))
    BL = Bidiagonal(repr(randn(10)), repr(randn(9)), :L)
    BU = Bidiagonal(repr(randn(10)), repr(randn(9)), :U)
    C = SymTridiagonal(repr(randn(10)), repr(randn(9)))
    Cl = SymTridiagonal(repr(randn(10)), repr(randn(10)))
    D = Tridiagonal(repr(randn(9)), repr(randn(10)), repr(randn(9)))
    @test kron(A, BL)::Bidiagonal == kron(Array(A), Array(BL))
    @test kron(A, BU)::Bidiagonal == kron(Array(A), Array(BU))
    @test kron(A, C)::SymTridiagonal == kron(Array(A), Array(C))
    @test kron(A, Cl)::SymTridiagonal == kron(Array(A), Array(Cl))
    @test kron(A, D)::Tridiagonal == kron(Array(A), Array(D))
end

@testset "svdvals and eigvals (#11120/#11247)" begin
    D = Diagonal(Matrix{Float64}[randn(3,3), randn(2,2)])
    @test sort([svdvals(D)...;], rev = true) ≈ svdvals([D.diag[1] zeros(3,2); zeros(2,3) D.diag[2]])
    @test sort([eigvals(D)...;], by=LinearAlgebra.eigsortby) ≈ eigvals([D.diag[1] zeros(3,2); zeros(2,3) D.diag[2]])
end

@testset "eigvals should return a copy of the diagonal" begin
    D = Diagonal([1, 2, 3])
    lam = eigvals(D)
    D[3,3] = 4 # should not affect lam
    @test lam == [1, 2, 3]
end

@testset "eigmin (#27847)" begin
    for _ in 1:100
        d = randn(rand(1:10))
        D = Diagonal(d)
        @test eigmin(D) == minimum(d)
    end
end

@testset "isposdef" begin
    @test isposdef(Diagonal(1.0 .+ rand(n)))
    @test !isposdef(Diagonal(-1.0 * rand(n)))
    @test isposdef(Diagonal(complex(1.0, 0.0) .+ rand(n)))
    @test !isposdef(Diagonal(complex(1.0, 1.0) .+ rand(n)))
    @test isposdef(Diagonal([[1 0; 0 1], [1 0; 0 1]]))
    @test !isposdef(Diagonal([[1 0; 0 1], [1 0; 1 1]]))
end

@testset "getindex" begin
    d = randn(n)
    D = Diagonal(d)
    # getindex bounds checking
    @test_throws BoundsError D[0, 0]
    @test_throws BoundsError D[-1, -2]
    @test_throws BoundsError D[n, n + 1]
    @test_throws BoundsError D[n + 1, n]
    @test_throws BoundsError D[n + 1, n + 1]
    # getindex on and off the diagonal
    for i in 1:n, j in 1:n
        @test D[i, j] == (i == j ? d[i] : 0)
    end
end

@testset "setindex!" begin
    d = randn(n)
    D = Diagonal(d)
    # setindex! bounds checking
    @test_throws BoundsError D[0, 0] = 0
    @test_throws BoundsError D[-1 , -2] = 0
    @test_throws BoundsError D[n, n + 1] = 0
    @test_throws BoundsError D[n + 1, n] = 0
    @test_throws BoundsError D[n + 1, n + 1] = 0
    for i in 1:n, j in 1:n
        if i == j
            # setindex on! the diagonal
            @test ((D[i, j] = i) == i; D[i, j] == i)
        else
            # setindex! off the diagonal
            @test ((D[i, j] = 0) == 0; iszero(D[i, j]))
            @test_throws ArgumentError D[i, j] = 1
        end
    end
    # setindex should return the destination
    @test setindex!(D, 1, 1, 1) === D
end

@testset "Test reverse" begin
    D = Diagonal(randn(5))
    @test reverse(D, dims=1) == reverse(Matrix(D), dims=1)
    @test reverse(D, dims=2) == reverse(Matrix(D), dims=2)
    @test reverse(D)::Diagonal == reverse(Matrix(D))
end

@testset "inverse" begin
    for d in Any[randn(n), Int[], [1, 2, 3], [1im, 2im, 3im], [1//1, 2//1, 3//1], [1+1im//1, 2//1, 3im//1]]
        D = Diagonal(d)
        @test inv(D) ≈ inv(Array(D))
    end
    @test_throws SingularException inv(Diagonal(zeros(n)))
    @test_throws SingularException inv(Diagonal([0, 1, 2]))
    @test_throws SingularException inv(Diagonal([0im, 1im, 2im]))
end

@testset "pseudoinverse" begin
    for d in Any[randn(n), zeros(n), Int[], [0, 2, 0.003], [0im, 1+2im, 0.003im], [0//1, 2//1, 3//100], [0//1, 1//1+2im, 3im//100]]
        D = Diagonal(d)
        @test pinv(D) ≈ pinv(Array(D))
        @test pinv(D, 1.0e-2) ≈ pinv(Array(D), 1.0e-2)
    end
end

# allow construct from range
@test all(Diagonal(range(1, stop=3, length=3)) .== Diagonal([1.0,2.0,3.0]))

# Issue 12803
for t in (Float32, Float64, Int, ComplexF64, Rational{Int})
    @test Diagonal(Matrix{t}[fill(t(1), 2, 2), fill(t(1), 3, 3)])[2,1] == zeros(t, 3, 2)
end

# Issue 15401
@test Matrix(1.0I, 5, 5) \ Diagonal(fill(1.,5)) == Matrix(I, 5, 5)

@testset "Triangular and Diagonal" begin
    function _test_matrix(type)
        if type == Int
            return rand(1:9, 5, 5)
        else
            return randn(type, 5, 5)
        end
    end
    types = (Float64, Int, ComplexF64)
    for ta in types
        D = Diagonal(_test_matrix(ta))
        for tb in types
            B = _test_matrix(tb)
            Tmats = (LowerTriangular(B), UnitLowerTriangular(B), UpperTriangular(B), UnitUpperTriangular(B))
            restypes = (LowerTriangular, LowerTriangular, UpperTriangular, UpperTriangular)
            for (T, rtype) in zip(Tmats, restypes)
                adjtype = (rtype == LowerTriangular) ? UpperTriangular : LowerTriangular

                # Triangular * Diagonal
                R = T * D
                @test R ≈ Array(T) * Array(D)
                @test isa(R, rtype)

                # Diagonal * Triangular
                R = D * T
                @test R ≈ Array(D) * Array(T)
                @test isa(R, rtype)

                # Adjoint of Triangular * Diagonal
                R = T' * D
                @test R ≈ Array(T)' * Array(D)
                @test isa(R, adjtype)

                # Diagonal * Adjoint of Triangular
                R = D * T'
                @test R ≈ Array(D) * Array(T)'
                @test isa(R, adjtype)

                # Transpose of Triangular * Diagonal
                R = transpose(T) * D
                @test R ≈ transpose(Array(T)) * Array(D)
                @test isa(R, adjtype)

                # Diagonal * Transpose of Triangular
                R = D * transpose(T)
                @test R ≈ Array(D) * transpose(Array(T))
                @test isa(R, adjtype)
            end
        end
    end
end

let D1 = Diagonal(rand(5)), D2 = Diagonal(rand(5))
    @test LinearAlgebra.rmul!(copy(D1),D2) == D1*D2
    @test LinearAlgebra.lmul!(D1,copy(D2)) == D1*D2
    @test LinearAlgebra.rmul!(copy(D1),transpose(D2)) == D1*transpose(D2)
    @test LinearAlgebra.lmul!(transpose(D1),copy(D2)) == transpose(D1)*D2
    @test LinearAlgebra.rmul!(copy(D1),adjoint(D2)) == D1*adjoint(D2)
    @test LinearAlgebra.lmul!(adjoint(D1),copy(D2)) == adjoint(D1)*D2
end

@testset "multiplication of a Diagonal with a Matrix" begin
    A = collect(reshape(1:8, 4, 2));
    B = BigFloat.(A);
    DL = Diagonal(collect(axes(A, 1)));
    DR = Diagonal(Float16.(collect(axes(A, 2))));

    @test DL * A == collect(DL) * A
    @test A * DR == A * collect(DR)
    @test DL * B == collect(DL) * B
    @test B * DR == B * collect(DR)

    A = reshape([ones(2,2), ones(2,2)*2, ones(2,2)*3, ones(2,2)*4], 2, 2)
    Ac = collect(A)
    D = Diagonal([collect(reshape(1:4, 2, 2)), collect(reshape(5:8, 2, 2))])
    Dc = collect(D)
    @test A * D == Ac * Dc
    @test D * A == Dc * Ac
    @test D * D == Dc * Dc

    AS = similar(A)
    mul!(AS, A, D, true, false)
    @test AS == A * D

    D2 = similar(D)
    mul!(D2, D, D)
    @test D2 == D * D

    copyto!(D2, D)
    lmul!(D, D2)
    @test D2 == D * D
    copyto!(D2, D)
    rmul!(D2, D)
    @test D2 == D * D
end

@testset "multiplication of 2 Diagonal and a Matrix (#46400)" begin
    A = randn(10, 10)
    D = Diagonal(randn(10))
    D2 = Diagonal(randn(10))
    @test D * A * D2 ≈ D * (A * D2)
    @test D * A * D2 ≈ (D * A) * D2
    @test_throws DimensionMismatch Diagonal(ones(9)) * A * D2
    @test_throws DimensionMismatch D * A * Diagonal(ones(9))
end

@testset "multiplication of QR Q-factor and Diagonal (#16615 spot test)" begin
    D = Diagonal(randn(5))
    Q = qr(randn(5, 5)).Q
    @test D * Q' == Array(D) * Q'
    Q = qr(randn(5, 5), ColumnNorm()).Q
    @test_throws ArgumentError lmul!(Q, D)
end

@testset "block diagonal matrices" begin
    D = Diagonal([[1 2; 3 4], [1 2; 3 4]])
    Dherm = Diagonal([[1 1+im; 1-im 1], [1 1+im; 1-im 1]])
    Dsym = Diagonal([[1 1+im; 1+im 1], [1 1+im; 1+im 1]])
    @test adjoint(D) == Diagonal([[1 3; 2 4], [1 3; 2 4]])
    @test transpose(D) == Diagonal([[1 3; 2 4], [1 3; 2 4]])
    @test adjoint(Dherm) == Dherm
    @test transpose(Dherm) == Diagonal([[1 1-im; 1+im 1], [1 1-im; 1+im 1]])
    @test adjoint(Dsym) == Diagonal([[1 1-im; 1-im 1], [1 1-im; 1-im 1]])
    @test transpose(Dsym) == Dsym
    @test diag(D, 0) == diag(D) == [[1 2; 3 4], [1 2; 3 4]]
    @test diag(D, 1) == diag(D, -1) == [zeros(Int,2,2)]
    @test diag(D, 2) == diag(D, -2) == []

    v = [[1, 2], [3, 4]]
    @test Dherm' * v == Dherm * v
    @test transpose(D) * v == [[7, 10], [15, 22]]

    @test issymmetric(D) == false
    @test issymmetric(Dherm) == false
    @test issymmetric(Dsym) == true

    @test ishermitian(D) == false
    @test ishermitian(Dherm) == true
    @test ishermitian(Dsym) == false

    @test exp(D) == Diagonal([exp([1 2; 3 4]), exp([1 2; 3 4])])
    @test cis(D) == Diagonal([cis([1 2; 3 4]), cis([1 2; 3 4])])
    @test log(D) == Diagonal([log([1 2; 3 4]), log([1 2; 3 4])])
    @test sqrt(D) == Diagonal([sqrt([1 2; 3 4]), sqrt([1 2; 3 4])])

    @test tr(D) == 10
    @test det(D) == 4

    M = [1 2; 3 4]
    for n in 0:1
        D = Diagonal(fill(M, n))
        @test D == Matrix{eltype(D)}(D)
    end

    S = SizedArray{(2,3)}(reshape([1:6;],2,3))
    D = Diagonal(fill(S,3))
    @test D * fill(S,2,3)' == fill(S * S', 3, 2)
    @test fill(S,3,2)' * D == fill(S' * S, 2, 3)

    @testset "indexing with non-standard-axes" begin
        s = SizedArrays.SizedArray{(2,2)}([1 2; 3 4])
        D = Diagonal(fill(s,3))
        @test @inferred(D[1,2]) isa typeof(s)
        @test all(iszero, D[1,2])
    end

    @testset "mul!" begin
        D1 = Diagonal(fill(ones(2,3), 2))
        D2 = Diagonal(fill(ones(3,2), 2))
        C = similar(D1, size(D1))
        mul!(C, D1, D2)
        @test all(x -> size(x) == (2,2), C)
        @test C == D1 * D2
        D = similar(D1)
        mul!(D, D1, D2)
        @test all(x -> size(x) == (2,2), D)
        @test D == D1 * D2
    end
end

@testset "Eigensystem for block diagonal (issue #30681)" begin
    I2 = Matrix(I, 2,2)
    D = Diagonal([2.0*I2, 3.0*I2])
    eigD = eigen(D)
    evals = [ 2.0, 2.0, 3.0, 3.0 ]
    evecs = [ [[ 1.0, 0.0 ]]  [[ 0.0, 1.0 ]]  [[ 0.0, 0.0 ]]  [[ 0.0, 0.0 ]];
              [[ 0.0, 0.0 ]]  [[ 0.0, 0.0 ]]  [[ 1.0, 0.0 ]]  [[ 0.0, 1.0 ]] ]
    @test eigD.values == evals
    @test eigD.vectors == evecs
    @test D * eigD.vectors ≈ eigD.vectors * Diagonal(eigD.values)

    I3 = Matrix(I, 3,3)
    D = Diagonal([[0.0 -1.0; 1.0 0.0], 2.0*I3])
    eigD = eigen(D)
    evals = [ -1.0im, 1.0im, 2.0, 2.0, 2.0 ]
    evecs = [ [[ 1/sqrt(2)+0im, 1/sqrt(2)*im ]]  [[ 1/sqrt(2)+0im, -1/sqrt(2)*im ]]  [[ 0.0, 0.0 ]]       [[ 0.0, 0.0 ]]      [[ 0.0, 0.0]];
              [[ 0.0, 0.0, 0.0 ]]                [[ 0.0, 0.0, 0.0 ]]                 [[ 1.0, 0.0, 0.0 ]]  [[ 0.0, 1.0, 0.0 ]] [[ 0.0, 0.0, 1.0]] ]
    @test eigD.values == evals
    @test eigD.vectors ≈ evecs
    @test D * eigD.vectors ≈ eigD.vectors * Diagonal(eigD.values)

    # test concrete types
    D = Diagonal([I2 for _ in 1:4])
    @test eigen(D) isa Eigen{Vector{Float64}, Float64, Matrix{Vector{Float64}}, Vector{Float64}}
end

@testset "linear solve for block diagonal matrices" begin
    D = Diagonal([rand(2,2) for _ in 1:5])
    b = [rand(2,2) for _ in 1:5]
    B = [rand(2,2) for _ in 1:5, _ in 1:5]
    @test ldiv!(D, copy(b)) ≈ Diagonal(inv.(D.diag)) * b
    @test ldiv!(D, copy(B)) ≈ Diagonal(inv.(D.diag)) * B
    @test rdiv!(copy(B), D) ≈ B * Diagonal(inv.(D.diag))
end

@testset "multiplication/division with Symmetric/Hermitian" begin
    for T in (Float64, ComplexF64)
        D = Diagonal(randn(T, n))
        A = randn(T, n, n); A = A'A
        S = Symmetric(A)
        H = Hermitian(A)
        for (transform1, transform2) in ((identity,  identity),
                (identity,  adjoint  ), (adjoint,   identity ), (adjoint,   adjoint  ),
                (identity,  transpose), (transpose, identity ), (transpose, transpose) )
            @test *(transform1(D), transform2(S)) ≈ *(transform1(Matrix(D)), transform2(Matrix(S)))
            @test *(transform1(D), transform2(H)) ≈ *(transform1(Matrix(D)), transform2(Matrix(H)))
            @test *(transform1(S), transform2(D)) ≈ *(transform1(Matrix(S)), transform2(Matrix(D)))
            @test *(transform1(S), transform2(H)) ≈ *(transform1(Matrix(S)), transform2(Matrix(H)))
            @test (transform1(H)/D) * D ≈ transform1(H)
            @test (transform1(S)/D) * D ≈ transform1(S)
            @test D * (D\transform2(H)) ≈ transform2(H)
            @test D * (D\transform2(S)) ≈ transform2(S)
        end
    end
end

@testset "multiplication of transposes of Diagonal (#22428)" begin
    for T in (Float64, ComplexF64)
        D = Diagonal(randn(T, 5, 5))
        B = Diagonal(randn(T, 5, 5))
        DD = Diagonal([randn(T, 2, 2), rand(T, 2, 2)])
        BB = Diagonal([randn(T, 2, 2), rand(T, 2, 2)])
        fullDD = copyto!(Matrix{Matrix{T}}(undef, 2, 2), DD)
        fullBB = copyto!(Matrix{Matrix{T}}(undef, 2, 2), BB)
        for (transform1, transform2) in ((identity,  identity),
                (identity,  adjoint  ), (adjoint,   identity ), (adjoint,   adjoint  ),
                (identity,  transpose), (transpose, identity ), (transpose, transpose))
            @test *(transform1(D), transform2(B))::typeof(D) ≈ *(transform1(Matrix(D)), transform2(Matrix(B))) atol=2 * eps()
            @test *(transform1(DD), transform2(BB))::typeof(DD) == *(transform1(fullDD), transform2(fullBB))
        end
        M = randn(T, 5, 5)
        MM = [randn(T, 2, 2) for _ in 1:2, _ in 1:2]
        for transform in (identity, adjoint, transpose)
            @test lmul!(transform(D), copy(M)) ≈ *(transform(Matrix(D)), M)
            @test rmul!(copy(M), transform(D)) ≈ *(M, transform(Matrix(D)))
            @test lmul!(transform(DD), copy(MM)) ≈ *(transform(fullDD), MM)
            @test rmul!(copy(MM), transform(DD)) ≈ *(MM, transform(fullDD))
        end
    end
end

@testset "Diagonal of adjoint/transpose vectors (#23649)" begin
    @test Diagonal(adjoint([1, 2, 3])) == Diagonal([1 2 3])
    @test Diagonal(transpose([1, 2, 3])) == Diagonal([1 2 3])
end

@testset "Multiplication with adjoint and transpose vectors (#26863)" begin
    x = collect(1:2)
    xt = transpose(x)
    A = reshape([[1 2; 3 4], zeros(Int,2,2), zeros(Int, 2, 2), [5 6; 7 8]], 2, 2)
    D = Diagonal(A)
    @test x'*D == x'*A == collect(x')*D == collect(x')*A
    @test xt*D == xt*A == collect(xt)*D == collect(xt)*A
    outadjxD = similar(x'*D); outtrxD = similar(xt*D);
    mul!(outadjxD, x', D)
    @test outadjxD == x'*D
    mul!(outtrxD, xt, D)
    @test outtrxD == xt*D

    D1 = Diagonal([[1 2; 3 4]])
    @test D1 * x' == D1 * collect(x') == collect(D1) * collect(x')
    @test D1 * xt == D1 * collect(xt) == collect(D1) * collect(xt)
    outD1adjx = similar(D1 * x'); outD1trx = similar(D1 * xt);
    mul!(outadjxD, D1, x')
    @test outadjxD == D1*x'
    mul!(outtrxD, D1, xt)
    @test outtrxD == D1*xt

    y = [x, x]
    yt = transpose(y)
    @test y'*D*y == (y'*D)*y == (y'*A)*y
    @test yt*D*y == (yt*D)*y == (yt*A)*y
    outadjyD = similar(y'*D); outtryD = similar(yt*D);
    outadjyD2 = similar(collect(y'*D)); outtryD2 = similar(collect(yt*D));
    mul!(outadjyD, y', D)
    mul!(outadjyD2, y', D)
    @test outadjyD == outadjyD2 == y'*D
    mul!(outtryD, yt, D)
    mul!(outtryD2, yt, D)
    @test outtryD == outtryD2 == yt*D
end

@testset "Multiplication of single element Diagonal (#36746, #40726)" begin
    @test_throws DimensionMismatch Diagonal(randn(1)) * randn(5)
    @test_throws DimensionMismatch Diagonal(randn(1)) * Diagonal(randn(3, 3))
    A = [1 0; 0 2]
    v = [3, 4]
    @test Diagonal(A) * v == A * v
    @test Diagonal(A) * Diagonal(A) == A * A
    @test_throws DimensionMismatch [1 0;0 1] * Diagonal([2 3])   # Issue #40726
    @test_throws DimensionMismatch lmul!(Diagonal([1]), [1,2,3]) # nearby
end

@testset "Multiplication of a Diagonal with an OffsetArray" begin
    # Offset indices should throw
    D = Diagonal(1:4)
    A = OffsetArray(rand(4,4), 2, 2)
    @test_throws ArgumentError D * A
    @test_throws ArgumentError A * D
    @test_throws ArgumentError mul!(similar(A, size(A)), A, D)
    @test_throws ArgumentError mul!(similar(A, size(A)), D, A)
end

@testset "Triangular division by Diagonal #27989" begin
    K = 5
    for elty in (Float32, Float64, ComplexF32, ComplexF64)
        U = UpperTriangular(randn(elty, K, K))
        L = LowerTriangular(randn(elty, K, K))
        D = Diagonal(randn(elty, K))
        @test (U / D)::UpperTriangular{elty} == UpperTriangular(Matrix(U) / Matrix(D))
        @test (L / D)::LowerTriangular{elty} == LowerTriangular(Matrix(L) / Matrix(D))
        @test (D \ U)::UpperTriangular{elty} == UpperTriangular(Matrix(D) \ Matrix(U))
        @test (D \ L)::LowerTriangular{elty} == LowerTriangular(Matrix(D) \ Matrix(L))
    end
end

@testset "(Sym)Tridiagonal division by Diagonal" begin
    for K in (5, 1), elty in (Float64, ComplexF32), overlength in (1, 0)
        S = SymTridiagonal(randn(elty, K), randn(elty, K-overlength))
        T = Tridiagonal(randn(elty, K-1), randn(elty, K), randn(elty, K-1))
        D = Diagonal(randn(elty, K))
        D0 = Diagonal(zeros(elty, K))
        @test (D \ S)::Tridiagonal{elty} == Tridiagonal(Matrix(D) \ Matrix(S))
        @test (D \ T)::Tridiagonal{elty} == Tridiagonal(Matrix(D) \ Matrix(T))
        @test (S / D)::Tridiagonal{elty} == Tridiagonal(Matrix(S) / Matrix(D))
        @test (T / D)::Tridiagonal{elty} == Tridiagonal(Matrix(T) / Matrix(D))
        @test_throws SingularException D0 \ S
        @test_throws SingularException D0 \ T
        @test_throws SingularException S / D0
        @test_throws SingularException T / D0
    end
    # 0-length case
    S = SymTridiagonal(Float64[], Float64[])
    T = Tridiagonal(Float64[], Float64[], Float64[])
    D = Diagonal(Float64[])
    @test (D \ S)::Tridiagonal{Float64} == T
    @test (D \ T)::Tridiagonal{Float64} == T
    @test (S / D)::Tridiagonal{Float64} == T
    @test (T / D)::Tridiagonal{Float64} == T
    # matrix eltype case
    K = 5
    for elty in (Float64, ComplexF32), overlength in (1, 0)
        S = SymTridiagonal([rand(elty, 2, 2) for _ in 1:K], [rand(elty, 2, 2) for _ in 1:K-overlength])
        T = Tridiagonal([rand(elty, 2, 2) for _ in 1:K-1], [rand(elty, 2, 2) for _ in 1:K], [rand(elty, 2, 2) for _ in 1:K-1])
        D = Diagonal(randn(elty, K))
        SM = fill(zeros(elty, 2, 2), K, K)
        TM = copy(SM)
        SM[1,1] = S[1,1]; TM[1,1] = T[1,1]
        for j in 2:K
            SM[j,j-1] = S[j,j-1]; SM[j,j] = S[j,j]; SM[j-1,j] = S[j-1,j]
            TM[j,j-1] = T[j,j-1]; TM[j,j] = T[j,j]; TM[j-1,j] = T[j-1,j]
        end
        for (M, Mm) in ((S, SM), (T, TM))
            DS = D \ M
            @test DS isa Tridiagonal
            DM = D \ Mm
            for i in -1:1; @test diag(DS, i) ≈ diag(DM, i) end
            DS = M / D
            @test DS isa Tridiagonal
            DM = Mm / D
            for i in -1:1; @test diag(DS, i) ≈ diag(DM, i) end
        end
    end
    # eltype promotion case
    S = SymTridiagonal(rand(-20:20, K), rand(-20:20, K-1))
    T = Tridiagonal(rand(-20:20, K-1), rand(-20:20, K), rand(-20:20, K-1))
    D = Diagonal(rand(1:20, K))
    @test (D \ S)::Tridiagonal{Float64} == Tridiagonal(Matrix(D) \ Matrix(S))
    @test (D \ T)::Tridiagonal{Float64} == Tridiagonal(Matrix(D) \ Matrix(T))
    @test (S / D)::Tridiagonal{Float64} == Tridiagonal(Matrix(S) / Matrix(D))
    @test (T / D)::Tridiagonal{Float64} == Tridiagonal(Matrix(T) / Matrix(D))
end

@testset "eigenvalue sorting" begin
    D = Diagonal([0.4, 0.2, -1.3])
    @test eigvals(D) == eigen(D).values == [0.4, 0.2, -1.3] # not sorted by default
    @test eigvals(Matrix(D)) == eigen(Matrix(D)).values == [-1.3, 0.2, 0.4] # sorted even if diagonal special case is detected
    E = eigen(D, sortby=abs) # sortby keyword supported for eigen(::Diagonal)
    @test E.values == [0.2, 0.4, -1.3]
    @test E.vectors == [0 1 0; 1 0 0; 0 0 1]
end

@testset "sum, mapreduce" begin
    D = Diagonal([1,2,3])
    Ddense = Matrix(D)
    @test sum(D) == 6
    @test_throws ArgumentError sum(D, dims=0)
    @test sum(D, dims=1) == sum(Ddense, dims=1)
    @test sum(D, dims=2) == sum(Ddense, dims=2)
    @test sum(D, dims=3) == sum(Ddense, dims=3)
    @test typeof(sum(D, dims=1)) == typeof(sum(Ddense, dims=1))
    @test mapreduce(one, min, D, dims=1) == mapreduce(one, min, Ddense, dims=1)
    @test mapreduce(one, min, D, dims=2) == mapreduce(one, min, Ddense, dims=2)
    @test mapreduce(one, min, D, dims=3) == mapreduce(one, min, Ddense, dims=3)
    @test typeof(mapreduce(one, min, D, dims=1)) == typeof(mapreduce(one, min, Ddense, dims=1))
    @test mapreduce(zero, max, D, dims=1) == mapreduce(zero, max, Ddense, dims=1)
    @test mapreduce(zero, max, D, dims=2) == mapreduce(zero, max, Ddense, dims=2)
    @test mapreduce(zero, max, D, dims=3) == mapreduce(zero, max, Ddense, dims=3)
    @test typeof(mapreduce(zero, max, D, dims=1)) == typeof(mapreduce(zero, max, Ddense, dims=1))

    D = Diagonal(Int[])
    Ddense = Matrix(D)
    @test sum(D) == 0
    @test_throws ArgumentError sum(D, dims=0)
    @test sum(D, dims=1) == sum(Ddense, dims=1)
    @test sum(D, dims=2) == sum(Ddense, dims=2)
    @test sum(D, dims=3) == sum(Ddense, dims=3)
    @test typeof(sum(D, dims=1)) == typeof(sum(Ddense, dims=1))

    D = Diagonal(Int[2])
    Ddense = Matrix(D)
    @test sum(D) == 2
    @test_throws ArgumentError sum(D, dims=0)
    @test sum(D, dims=1) == sum(Ddense, dims=1)
    @test sum(D, dims=2) == sum(Ddense, dims=2)
    @test sum(D, dims=3) == sum(Ddense, dims=3)
    @test typeof(sum(D, dims=1)) == typeof(sum(Ddense, dims=1))
end

@testset "logabsdet for generic eltype" begin
    d = Any[1, -2.0, -3.0]
    D = Diagonal(d)
    d1, s1 = logabsdet(D)
    @test d1 ≈ sum(log ∘ abs, d)
    @test s1 == prod(sign, d)
end

@testset "Empty (#35424) & size checks (#47060)" begin
    @test zeros(0)'*Diagonal(zeros(0))*zeros(0) === 0.0
    @test transpose(zeros(0))*Diagonal(zeros(Complex{Int}, 0))*zeros(0) === 0.0 + 0.0im
    @test dot(zeros(Int32, 0), Diagonal(zeros(Int, 0)), zeros(Int16, 0)) === 0
    @test_throws DimensionMismatch zeros(2)' * Diagonal(zeros(2)) * zeros(3)
    @test_throws DimensionMismatch zeros(3)' * Diagonal(zeros(2)) * zeros(2)
    @test_throws DimensionMismatch dot(zeros(2), Diagonal(zeros(2)), zeros(3))
    @test_throws DimensionMismatch dot(zeros(3), Diagonal(zeros(2)), zeros(2))
end

@testset "Diagonal(undef)" begin
    d = Diagonal{Float32}(undef, 2)
    @test length(d.diag) == 2
end

@testset "permutedims (#39447)" begin
    for D in (Diagonal(zeros(5)), Diagonal(zeros(5) .+ 1im), Diagonal([[1,2],[3,4]]))
        @test permutedims(D) === permutedims(D,(1,2)) === permutedims(D,(2,1)) === D
        @test_throws ArgumentError permutedims(D,(1,3))
    end
end

@testset "Inner product" begin
    A = Diagonal(rand(10) .+ im)
    B = Diagonal(rand(10) .+ im)
    @test dot(A, B) ≈ dot(Matrix(A), B)
    @test dot(A, B) ≈ dot(A, Matrix(B))
    @test dot(A, B) ≈ dot(Matrix(A), Matrix(B))
    @test dot(A, B) ≈ conj(dot(B, A))
end

@testset "eltype relaxation(#41015)" begin
    A = rand(3,3)
    for trans in (identity, adjoint, transpose)
        @test ldiv!(trans(I(3)), A) == A
        @test rdiv!(A, trans(I(3))) == A
    end
end

const BASE_TEST_PATH = joinpath(Sys.BINDIR, "..", "share", "julia", "test")
isdefined(Main, :ImmutableArrays) || @eval Main include(joinpath($(BASE_TEST_PATH), "testhelpers", "ImmutableArrays.jl"))
using .Main.ImmutableArrays

@testset "Conversion to AbstractArray" begin
    # tests corresponding to #34995
    d = ImmutableArray([1, 2, 3, 4])
    D = Diagonal(d)

    @test convert(AbstractArray{Float64}, D)::Diagonal{Float64,ImmutableArray{Float64,1,Array{Float64,1}}} == D
    @test convert(AbstractMatrix{Float64}, D)::Diagonal{Float64,ImmutableArray{Float64,1,Array{Float64,1}}} == D
end

@testset "divisions functionality" for elty in (Int, Float64, ComplexF64)
    B = Diagonal(rand(elty,5,5))
    x = rand(elty)
    @test \(x, B) == /(B, x)
end

@testset "promotion" begin
    for (v1, v2) in (([true], [1]), ([zeros(2,2)], [zeros(Int, 2,2)]))
        T = promote_type(eltype(v1), eltype(v2))
        V = promote_type(typeof(v1), typeof(v2))
        d1 = Diagonal(v1)
        d2 = Diagonal(v2)
        v = [d1, d2]
        @test (@inferred eltype(v)) == Diagonal{T, V}
    end
    # test for a type for which promote_type doesn't lead to a concrete eltype
    struct MyArrayWrapper{T,N,A<:AbstractArray{T,N}} <: AbstractArray{T,N}
       a :: A
    end
    Base.size(M::MyArrayWrapper) = size(M.a)
    Base.axes(M::MyArrayWrapper) = axes(M.a)
    Base.length(M::MyArrayWrapper) = length(M.a)
    Base.getindex(M::MyArrayWrapper, i::Int...) = M.a[i...]
    Base.setindex!(M::MyArrayWrapper, v, i::Int...) = M.a[i...] = v
    d1 = Diagonal(MyArrayWrapper(1:3))
    d2 = Diagonal(MyArrayWrapper(1.0:3.0))
    c = [d1, d2]
    @test c[1] == d1
    @test c[2] == d2
end

@testset "zero and one" begin
    D1 = Diagonal(rand(3))
    @test D1 + zero(D1) == D1
    @test D1 * one(D1) == D1
    @test D1 * oneunit(D1) == D1
    @test oneunit(D1) isa typeof(D1)
    D2 = Diagonal([collect(reshape(1:4, 2, 2)), collect(reshape(5:8, 2, 2))])
    @test D2 + zero(D2) == D2
    @test D2 * one(D2) == D2
    @test D2 * oneunit(D2) == D2
    @test oneunit(D2) isa typeof(D2)
    D3 = Diagonal([D2, D2]);
    @test D3 + zero(D3) == D3
    @test D3 * one(D3) == D3
    @test D3 * oneunit(D3) == D3
    @test oneunit(D3) isa typeof(D3)
end

@testset "$Tri" for (Tri, UTri) in ((UpperTriangular, UnitUpperTriangular), (LowerTriangular, UnitLowerTriangular))
    A = randn(4, 4)
    TriA = Tri(A)
    UTriA = UTri(A)
    D = Diagonal(1.0:4.0)
    DM = Matrix(D)
    DMF = factorize(DM)
    outTri = similar(TriA)
    out = similar(A)
    # 2 args
    @testset for fun in (*, rmul!, rdiv!, /)
        @test fun(copy(TriA), D)::Tri == fun(Matrix(TriA), D)
        @test fun(copy(UTriA), D)::Tri == fun(Matrix(UTriA), D)
    end
    @testset for fun in (*, lmul!, ldiv!, \)
        @test fun(D, copy(TriA))::Tri == fun(D, Matrix(TriA))
        @test fun(D, copy(UTriA))::Tri == fun(D, Matrix(UTriA))
    end
    # 3 args
    @test outTri === ldiv!(outTri, D, TriA)::Tri == ldiv!(out, D, Matrix(TriA))
    @test outTri === ldiv!(outTri, D, UTriA)::Tri == ldiv!(out, D, Matrix(UTriA))
    @test outTri === mul!(outTri, D, TriA)::Tri == mul!(out, D, Matrix(TriA))
    @test outTri === mul!(outTri, D, UTriA)::Tri == mul!(out, D, Matrix(UTriA))
    @test outTri === mul!(outTri, TriA, D)::Tri == mul!(out, Matrix(TriA), D)
    @test outTri === mul!(outTri, UTriA, D)::Tri == mul!(out, Matrix(UTriA), D)
    # 5 args
    @test outTri === mul!(outTri, D, TriA, 2, 1)::Tri == mul!(out, D, Matrix(TriA), 2, 1)
    @test outTri === mul!(outTri, D, UTriA, 2, 1)::Tri == mul!(out, D, Matrix(UTriA), 2, 1)
    @test outTri === mul!(outTri, TriA, D, 2, 1)::Tri == mul!(out, Matrix(TriA), D, 2, 1)
    @test outTri === mul!(outTri, UTriA, D, 2, 1)::Tri == mul!(out, Matrix(UTriA), D, 2, 1)

    # we may write to a Unit triangular if the diagonal is preserved
    ID = Diagonal(ones(size(UTriA,2)))
    @test mul!(copy(UTriA), UTriA, ID) == UTriA
    @test mul!(copy(UTriA), ID, UTriA) == UTriA

    @testset "partly filled parents" begin
        M = Matrix{BigFloat}(undef, 2, 2)
        M[1,1] = M[2,2] = 3
        isupper = Tri == UpperTriangular
        M[1+!isupper, 1+isupper] = 3
        D = Diagonal(1:2)
        T = Tri(M)
        TA = Array(T)
        @test T * D == TA * D
        @test D * T == D * TA
        @test mul!(copy(T), T, D, 2, 3) == 2T * D + 3T
        @test mul!(copy(T), D, T, 2, 3) == 2D * T + 3T

        U = UTri(M)
        UA = Array(U)
        @test U * D == UA * D
        @test D * U == D * UA
        @test mul!(copy(T), U, D, 2, 3) == 2 * UA * D + 3TA
        @test mul!(copy(T), D, U, 2, 3) == 2 * D * UA + 3TA

        M2 = Matrix{BigFloat}(undef, 2, 2)
        M2[1+!isupper, 1+isupper] = 3
        U = UTri(M2)
        UA = Array(U)
        @test U * D == UA * D
        @test D * U == D * UA
        ID = Diagonal(ones(size(U,2)))
        @test mul!(copy(U), U, ID) == U
        @test mul!(copy(U), ID, U) == U
        @test mul!(copy(U), U, ID, 2, -1) == U
        @test mul!(copy(U), ID, U, 2, -1) == U
    end
end

@testset "rmul!/lmul! for adj/trans" begin
    for T in (Float64, ComplexF64)
        A = rand(T,5,4); B = similar(A)
        for f in (adjoint, transpose)
            D = Diagonal(rand(T, size(A,1)))
            B .= A
            rmul!(f(B), D)
            @test f(B) == f(A) * D
            D = Diagonal(rand(T, size(A,2)))
            B .= A
            lmul!(D, f(B))
            @test f(B) == D * f(A)
        end
    end
end

struct SMatrix1{T} <: AbstractArray{T,2}
    elt::T
end
Base.:(==)(A::SMatrix1, B::SMatrix1) = A.elt == B.elt
Base.zero(::Type{SMatrix1{T}}) where {T} = SMatrix1(zero(T))
Base.iszero(A::SMatrix1) = iszero(A.elt)
Base.getindex(A::SMatrix1, inds...) = A.elt
Base.size(::SMatrix1) = (1, 1)
@testset "map for Diagonal matrices (#46292)" begin
    A = Diagonal([1])
    @test A isa Diagonal{Int,Vector{Int}}
    @test 2*A isa Diagonal{Int,Vector{Int}}
    @test A.+1 isa Matrix{Int}
    # Numeric element types remain diagonal
    B = map(SMatrix1, A)
    @test B == fill(SMatrix1(1), 1, 1)
    @test B isa Diagonal{SMatrix1{Int},Vector{SMatrix1{Int}}}
    # Non-numeric element types become dense
    C = map(a -> SMatrix1(string(a)), A)
    @test C == fill(SMatrix1(string(1)), 1, 1)
    @test C isa Matrix{SMatrix1{String}}
end

@testset "show" begin
    @test repr(Diagonal([1,2])) == "Diagonal([1, 2])"  # 2-arg show
    @test contains(repr(MIME"text/plain"(), Diagonal([1,2])), "⋅  2")  # 3-arg show
end

@testset "copyto! with UniformScaling" begin
    @testset "Fill" begin
        for len in (4, InfiniteArrays.Infinity())
            d = FillArrays.Fill(1, len)
            D = Diagonal(d)
            @test copyto!(D, I) === D
        end
    end
    D = Diagonal(fill(2, 2))
    copyto!(D, I)
    @test all(isone, diag(D))
end

@testset "diagonal triple multiplication (#49005)" begin
    n = 10
    @test *(Diagonal(ones(n)), Diagonal(1:n), Diagonal(ones(n))) isa Diagonal
    @test_throws DimensionMismatch (*(Diagonal(ones(n)), Diagonal(1:n), Diagonal(ones(n+1))))
    @test_throws DimensionMismatch (*(Diagonal(ones(n)), Diagonal(1:n+1), Diagonal(ones(n+1))))
    @test_throws DimensionMismatch (*(Diagonal(ones(n+1)), Diagonal(1:n), Diagonal(ones(n))))

    # currently falls back to two-term *
    @test *(Diagonal(ones(n)), Diagonal(1:n), Diagonal(ones(n)), Diagonal(1:n)) isa Diagonal
end

@testset "triple multiplication with a sandwiched BandedMatrix" begin
    D = Diagonal(StepRangeLen(NaN, 0, 4));
    B = Bidiagonal(1:4, 1:3, :U)
    C = D * B * D
    @test iszero(diag(C, 2))
    # test associativity
    C1 = (D * B) * D
    C2 = D * (B * D)
    @test diag(C,2) == diag(C1,2) == diag(C2,2)
end

@testset "diagind" begin
    D = Diagonal(1:4)
    M = Matrix(D)
    @testset for k in -4:4
        @test D[diagind(D,k)] == M[diagind(M,k)]
    end
end

@testset "avoid matmul ambiguities with ::MyMatrix * ::AbstractMatrix" begin
    A = [i+j for i in 1:2, j in 1:2]
    S = SizedArrays.SizedArray{(2,2)}(A)
    D = Diagonal([1:2;])
    @test S * D == A * D
    @test D * S == D * A
    C1, C2 = zeros(2,2), zeros(2,2)
    @test mul!(C1, S, D) == mul!(C2, A, D)
    @test mul!(C1, S, D, 1, 2) == mul!(C2, A, D, 1 ,2)
    @test mul!(C1, D, S) == mul!(C2, D, A)
    @test mul!(C1, D, S, 1, 2) == mul!(C2, D, A, 1 ,2)

    v = [i for i in 1:2]
    sv = SizedArrays.SizedArray{(2,)}(v)
    @test D * sv == D * v
    C1, C2 = zeros(2), zeros(2)
    @test mul!(C1, D, sv) == mul!(C2, D, v)
    @test mul!(C1, D, sv, 1, 2) == mul!(C2, D, v, 1 ,2)
end

@testset "copy" begin
    @test copy(Diagonal(1:5)) === Diagonal(1:5)
end

@testset "kron! for Diagonal" begin
    a = Diagonal([2,2])
    b = Diagonal([1,1])
    c = Diagonal([0,0,0,0])
    kron!(c,b,a)
    @test c == Diagonal([2,2,2,2])
    c=Diagonal(Vector{Float64}(undef, 4))
    kron!(c,a,b)
    @test c == Diagonal([2,2,2,2])
end

@testset "uppertriangular/lowertriangular" begin
    D = Diagonal([1,2])
    @test LinearAlgebra.uppertriangular(D) === D
    @test LinearAlgebra.lowertriangular(D) === D
end

@testset "mul/div with an adjoint vector" begin
    A = [1.0;;]
    x = [1.0]
    yadj = Diagonal(A) \ x'
    @test typeof(yadj) == typeof(x')
    @test yadj == x'
    yadj = Diagonal(A) * x'
    @test typeof(yadj) == typeof(x')
    @test yadj == x'
end

@testset "Matrix conversion for non-numeric" begin
    D = Diagonal(fill(Diagonal([1,3]), 2))
    M = Matrix{eltype(D)}(D)
    @test M isa Matrix{eltype(D)}
    @test M == D
end

@testset "rmul!/lmul! with banded matrices" begin
    @testset "$(nameof(typeof(B)))" for B in (
                            Bidiagonal(rand(4), rand(3), :L),
                            Tridiagonal(rand(3), rand(4), rand(3))
                    )
        BA = Array(B)
        D = Diagonal(rand(size(B,1)))
        DA = Array(D)
        @test rmul!(copy(B), D) ≈ B * D ≈ BA * DA
        @test lmul!(D, copy(B)) ≈ D * B ≈ DA * BA
    end
end

@testset "rmul!/lmul! with numbers" begin
    D = Diagonal(rand(4))
    @test rmul!(copy(D), 0.2) ≈ rmul!(Array(D), 0.2)
    @test lmul!(0.2, copy(D)) ≈ lmul!(0.2, Array(D))
    @test_throws ArgumentError rmul!(D, NaN)
    @test_throws ArgumentError lmul!(NaN, D)
    D = Diagonal(rand(1))
    @test all(isnan, rmul!(copy(D), NaN))
    @test all(isnan, lmul!(NaN, copy(D)))
end

@testset "+/- with block Symmetric/Hermitian" begin
    for p in ([1 2; 3 4], [1 2+im; 2-im 4+2im])
        m = SizedArrays.SizedArray{(2,2)}(p)
        D = Diagonal(fill(m, 2))
        for T in (Symmetric, Hermitian)
            S = T(fill(m, 2, 2))
            @test D + S == Array(D) + Array(S)
            @test S + D == Array(S) + Array(D)
        end
    end
end

@testset "bounds-check with CartesianIndex ranges" begin
    D = Diagonal(1:typemax(Int))
    @test checkbounds(Bool, D, diagind(D, IndexCartesian()))
end

@testset "zeros in kron with block matrices" begin
    D = Diagonal(1:4)
    B = reshape([ones(2,2), ones(3,2), ones(2,3), ones(3,3)], 2, 2)
    @test kron(D, B) == kron(Array(D), B)
    @test kron(B, D) == kron(B, Array(D))
    D2 = Diagonal([ones(2,2), ones(3,3)])
    @test kron(D, D2) == kron(D, Array{eltype(D2)}(D2))
    @test kron(D2, D) == kron(Array{eltype(D2)}(D2), D)
end

@testset "opnorms" begin
    D = Diagonal([1,-2,3,-4])

    @test opnorm(D, 1) == opnorm(Matrix(D), 1)
    @test opnorm(D, 2) ≈ opnorm(Matrix(D), 2)
    @test opnorm(D, Inf) == opnorm(Matrix(D), Inf)

    D = Diagonal([-11])
    @test opnorm(D, 1) == opnorm(Matrix(D), 1)
    @test opnorm(D, 2) ≈ opnorm(Matrix(D), 2)
    @test opnorm(D, Inf) == opnorm(Matrix(D), Inf)

    # block diagonal matrices
    D = Diagonal([[1 2; 3 4], [5 6; 7 8]])
    A = [1 2 0 0; 3 4 0 0; 0 0 5 6; 0 0 7 8] # full matrix of D
    @test opnorm(D, 1) == opnorm(A, 1)
    @test opnorm(D, 2) ≈ opnorm(A, 2)
    @test opnorm(D, Inf) == opnorm(A, Inf)
end

<<<<<<< HEAD
@testset "Matrix conversion without zero" begin
    D = Diagonal(fill(ones(2,2), 4))
    M = Matrix(D)
    @test M isa Matrix{eltype(D)}
    @test M == D
=======
@testset "issymmetric with NaN" begin
    D = Diagonal(fill(NaN,3))
    A = Array(D)
    @test issymmetric(D) == issymmetric(A)
    @test ishermitian(D) == ishermitian(A)
>>>>>>> 62c8100e
end

end # module TestDiagonal<|MERGE_RESOLUTION|>--- conflicted
+++ resolved
@@ -1474,19 +1474,18 @@
     @test opnorm(D, Inf) == opnorm(A, Inf)
 end
 
-<<<<<<< HEAD
 @testset "Matrix conversion without zero" begin
     D = Diagonal(fill(ones(2,2), 4))
     M = Matrix(D)
     @test M isa Matrix{eltype(D)}
     @test M == D
-=======
+end
+
 @testset "issymmetric with NaN" begin
     D = Diagonal(fill(NaN,3))
     A = Array(D)
     @test issymmetric(D) == issymmetric(A)
     @test ishermitian(D) == ishermitian(A)
->>>>>>> 62c8100e
 end
 
 end # module TestDiagonal